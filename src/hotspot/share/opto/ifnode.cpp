/*
 * Copyright (c) 2000, 2024, Oracle and/or its affiliates. All rights reserved.
 * DO NOT ALTER OR REMOVE COPYRIGHT NOTICES OR THIS FILE HEADER.
 *
 * This code is free software; you can redistribute it and/or modify it
 * under the terms of the GNU General Public License version 2 only, as
 * published by the Free Software Foundation.
 *
 * This code is distributed in the hope that it will be useful, but WITHOUT
 * ANY WARRANTY; without even the implied warranty of MERCHANTABILITY or
 * FITNESS FOR A PARTICULAR PURPOSE.  See the GNU General Public License
 * version 2 for more details (a copy is included in the LICENSE file that
 * accompanied this code).
 *
 * You should have received a copy of the GNU General Public License version
 * 2 along with this work; if not, write to the Free Software Foundation,
 * Inc., 51 Franklin St, Fifth Floor, Boston, MA 02110-1301 USA.
 *
 * Please contact Oracle, 500 Oracle Parkway, Redwood Shores, CA 94065 USA
 * or visit www.oracle.com if you need additional information or have any
 * questions.
 *
 */

#include "precompiled.hpp"
#include "ci/ciTypeFlow.hpp"
#include "memory/allocation.inline.hpp"
#include "memory/resourceArea.hpp"
#include "opto/addnode.hpp"
#include "opto/castnode.hpp"
#include "opto/cfgnode.hpp"
#include "opto/connode.hpp"
#include "opto/loopnode.hpp"
#include "opto/phaseX.hpp"
#include "opto/predicates.hpp"
#include "opto/runtime.hpp"
#include "opto/rootnode.hpp"
#include "opto/subnode.hpp"
#include "opto/subtypenode.hpp"

// Portions of code courtesy of Clifford Click

// Optimization - Graph Style


#ifndef PRODUCT
extern uint explicit_null_checks_elided;
#endif

//=============================================================================
//------------------------------Value------------------------------------------
// Return a tuple for whichever arm of the IF is reachable
const Type* IfNode::Value(PhaseGVN* phase) const {
  if( !in(0) ) return Type::TOP;
  if( phase->type(in(0)) == Type::TOP )
    return Type::TOP;
  const Type *t = phase->type(in(1));
  if( t == Type::TOP )          // data is undefined
    return TypeTuple::IFNEITHER; // unreachable altogether
  if( t == TypeInt::ZERO )      // zero, or false
    return TypeTuple::IFFALSE;  // only false branch is reachable
  if( t == TypeInt::ONE )       // 1, or true
    return TypeTuple::IFTRUE;   // only true branch is reachable
  assert( t == TypeInt::BOOL, "expected boolean type" );

  return TypeTuple::IFBOTH;     // No progress
}

const RegMask &IfNode::out_RegMask() const {
  return RegMask::Empty;
}

//------------------------------split_if---------------------------------------
// Look for places where we merge constants, then test on the merged value.
// If the IF test will be constant folded on the path with the constant, we
// win by splitting the IF to before the merge point.
static Node* split_if(IfNode *iff, PhaseIterGVN *igvn) {
  // I could be a lot more general here, but I'm trying to squeeze this
  // in before the Christmas '98 break so I'm gonna be kinda restrictive
  // on the patterns I accept.  CNC

  // Look for a compare of a constant and a merged value
  Node *i1 = iff->in(1);
  if( !i1->is_Bool() ) return nullptr;
  BoolNode *b = i1->as_Bool();
  Node *cmp = b->in(1);
  if( !cmp->is_Cmp() ) return nullptr;
  i1 = cmp->in(1);
  if( i1 == nullptr || !i1->is_Phi() ) return nullptr;
  PhiNode *phi = i1->as_Phi();
  Node *con2 = cmp->in(2);
  if( !con2->is_Con() ) return nullptr;
  // See that the merge point contains some constants
  Node *con1=nullptr;
  uint i4;
  RegionNode* phi_region = phi->region();
  for (i4 = 1; i4 < phi->req(); i4++ ) {
    con1 = phi->in(i4);
    // Do not optimize partially collapsed merges
    if (con1 == nullptr || phi_region->in(i4) == nullptr || igvn->type(phi_region->in(i4)) == Type::TOP) {
      igvn->_worklist.push(iff);
      return nullptr;
    }
    if( con1->is_Con() ) break; // Found a constant
    // Also allow null-vs-not-null checks
    const TypePtr *tp = igvn->type(con1)->isa_ptr();
    if( tp && tp->_ptr == TypePtr::NotNull )
      break;
  }
  if( i4 >= phi->req() ) return nullptr; // Found no constants

  igvn->C->set_has_split_ifs(true); // Has chance for split-if

  // Make sure that the compare can be constant folded away
  Node *cmp2 = cmp->clone();
  cmp2->set_req(1,con1);
  cmp2->set_req(2,con2);
  const Type *t = cmp2->Value(igvn);
  // This compare is dead, so whack it!
  igvn->remove_dead_node(cmp2);
  if( !t->singleton() ) return nullptr;

  // No intervening control, like a simple Call
  Node* r = iff->in(0);
  if (!r->is_Region() || r->is_Loop() || phi_region != r || r->as_Region()->is_copy()) {
    return nullptr;
  }

  // No other users of the cmp/bool
  if (b->outcnt() != 1 || cmp->outcnt() != 1) {
    //tty->print_cr("many users of cmp/bool");
    return nullptr;
  }

  // Make sure we can determine where all the uses of merged values go
  for (DUIterator_Fast jmax, j = r->fast_outs(jmax); j < jmax; j++) {
    Node* u = r->fast_out(j);
    if( u == r ) continue;
    if( u == iff ) continue;
    if( u->outcnt() == 0 ) continue; // use is dead & ignorable
    if( !u->is_Phi() ) {
      /*
      if( u->is_Start() ) {
        tty->print_cr("Region has inlined start use");
      } else {
        tty->print_cr("Region has odd use");
        u->dump(2);
      }*/
      return nullptr;
    }
    if( u != phi ) {
      // CNC - do not allow any other merged value
      //tty->print_cr("Merging another value");
      //u->dump(2);
      return nullptr;
    }
    // Make sure we can account for all Phi uses
    for (DUIterator_Fast kmax, k = u->fast_outs(kmax); k < kmax; k++) {
      Node* v = u->fast_out(k); // User of the phi
      // CNC - Allow only really simple patterns.
      // In particular I disallow AddP of the Phi, a fairly common pattern
      if (v == cmp) continue;  // The compare is OK
      if (v->is_ConstraintCast()) {
        // If the cast is derived from data flow edges, it may not have a control edge.
        // If so, it should be safe to split. But follow-up code can not deal with
        // this (l. 359). So skip.
        if (v->in(0) == nullptr) {
          return nullptr;
        }
        if (v->in(0)->in(0) == iff) {
          continue;               // CastPP/II of the IfNode is OK
        }
      }
      // Disabled following code because I cannot tell if exactly one
      // path dominates without a real dominator check. CNC 9/9/1999
      //uint vop = v->Opcode();
      //if( vop == Op_Phi ) {        // Phi from another merge point might be OK
      //  Node *r = v->in(0);        // Get controlling point
      //  if( !r ) return nullptr;   // Degraded to a copy
      //  // Find exactly one path in (either True or False doms, but not IFF)
      //  int cnt = 0;
      //  for( uint i = 1; i < r->req(); i++ )
      //    if( r->in(i) && r->in(i)->in(0) == iff )
      //      cnt++;
      //  if( cnt == 1 ) continue; // Exactly one of True or False guards Phi
      //}
      if( !v->is_Call() ) {
        /*
        if( v->Opcode() == Op_AddP ) {
          tty->print_cr("Phi has AddP use");
        } else if( v->Opcode() == Op_CastPP ) {
          tty->print_cr("Phi has CastPP use");
        } else if( v->Opcode() == Op_CastII ) {
          tty->print_cr("Phi has CastII use");
        } else {
          tty->print_cr("Phi has use I can't be bothered with");
        }
        */
      }
      return nullptr;

      /* CNC - Cut out all the fancy acceptance tests
      // Can we clone this use when doing the transformation?
      // If all uses are from Phis at this merge or constants, then YES.
      if( !v->in(0) && v != cmp ) {
        tty->print_cr("Phi has free-floating use");
        v->dump(2);
        return nullptr;
      }
      for( uint l = 1; l < v->req(); l++ ) {
        if( (!v->in(l)->is_Phi() || v->in(l)->in(0) != r) &&
            !v->in(l)->is_Con() ) {
          tty->print_cr("Phi has use");
          v->dump(2);
          return nullptr;
        } // End of if Phi-use input is neither Phi nor Constant
      } // End of for all inputs to Phi-use
      */
    } // End of for all uses of Phi
  } // End of for all uses of Region

  // Only do this if the IF node is in a sane state
  if (iff->outcnt() != 2)
    return nullptr;

  // Got a hit!  Do the Mondo Hack!
  //
  //ABC  a1c   def   ghi            B     1     e     h   A C   a c   d f   g i
  // R - Phi - Phi - Phi            Rc - Phi - Phi - Phi   Rx - Phi - Phi - Phi
  //     cmp - 2                         cmp - 2               cmp - 2
  //       bool                            bool_c                bool_x
  //       if                               if_c                  if_x
  //      T  F                              T  F                  T  F
  // ..s..    ..t ..                   ..s..    ..t..        ..s..    ..t..
  //
  // Split the paths coming into the merge point into 2 separate groups of
  // merges.  On the left will be all the paths feeding constants into the
  // Cmp's Phi.  On the right will be the remaining paths.  The Cmp's Phi
  // will fold up into a constant; this will let the Cmp fold up as well as
  // all the control flow.  Below the original IF we have 2 control
  // dependent regions, 's' and 't'.  Now we will merge the two paths
  // just prior to 's' and 't' from the two IFs.  At least 1 path (and quite
  // likely 2 or more) will promptly constant fold away.
  PhaseGVN *phase = igvn;

  // Make a region merging constants and a region merging the rest
  uint req_c = 0;
  for (uint ii = 1; ii < r->req(); ii++) {
    if (phi->in(ii) == con1) {
      req_c++;
    }
    if (Node::may_be_loop_entry(r->in(ii))) {
      // Bail out if splitting through a region with a Parse Predicate input (could
      // also be a loop header before loop opts creates a LoopNode for it).
      return nullptr;
    }
  }

  // If all the defs of the phi are the same constant, we already have the desired end state.
  // Skip the split that would create empty phi and region nodes.
  if ((r->req() - req_c) == 1) {
    return nullptr;
  }

  // At this point we know that we can apply the split if optimization. If the region is still on the worklist,
  // we should wait until it is processed. The region might be removed which makes this optimization redundant.
  // This also avoids the creation of dead data loops when rewiring data nodes below when a region is dying.
  if (igvn->_worklist.member(r)) {
    igvn->_worklist.push(iff); // retry split if later again
    return nullptr;
  }

  Node *region_c = new RegionNode(req_c + 1);
  Node *phi_c    = con1;
  uint  len      = r->req();
  Node *region_x = new RegionNode(len - req_c);
  Node *phi_x    = PhiNode::make_blank(region_x, phi);
  for (uint i = 1, i_c = 1, i_x = 1; i < len; i++) {
    if (phi->in(i) == con1) {
      region_c->init_req( i_c++, r  ->in(i) );
    } else {
      region_x->init_req( i_x,   r  ->in(i) );
      phi_x   ->init_req( i_x++, phi->in(i) );
    }
  }

  // Register the new RegionNodes but do not transform them.  Cannot
  // transform until the entire Region/Phi conglomerate has been hacked
  // as a single huge transform.
  igvn->register_new_node_with_optimizer( region_c );
  igvn->register_new_node_with_optimizer( region_x );
  // Prevent the untimely death of phi_x.  Currently he has no uses.  He is
  // about to get one.  If this only use goes away, then phi_x will look dead.
  // However, he will be picking up some more uses down below.
  Node *hook = new Node(4);
  hook->init_req(0, phi_x);
  hook->init_req(1, phi_c);
  phi_x = phase->transform( phi_x );

  // Make the compare
  Node *cmp_c = phase->makecon(t);
  Node *cmp_x = cmp->clone();
  cmp_x->set_req(1,phi_x);
  cmp_x->set_req(2,con2);
  cmp_x = phase->transform(cmp_x);
  // Make the bool
  Node *b_c = phase->transform(new BoolNode(cmp_c,b->_test._test));
  Node *b_x = phase->transform(new BoolNode(cmp_x,b->_test._test));
  // Make the IfNode
  IfNode* iff_c = iff->clone()->as_If();
  iff_c->set_req(0, region_c);
  iff_c->set_req(1, b_c);
  igvn->set_type_bottom(iff_c);
  igvn->_worklist.push(iff_c);
  hook->init_req(2, iff_c);

  IfNode* iff_x = iff->clone()->as_If();
  iff_x->set_req(0, region_x);
  iff_x->set_req(1, b_x);
  igvn->set_type_bottom(iff_x);
  igvn->_worklist.push(iff_x);
  hook->init_req(3, iff_x);

  // Make the true/false arms
  Node *iff_c_t = phase->transform(new IfTrueNode (iff_c));
  Node *iff_c_f = phase->transform(new IfFalseNode(iff_c));
  Node *iff_x_t = phase->transform(new IfTrueNode (iff_x));
  Node *iff_x_f = phase->transform(new IfFalseNode(iff_x));

  // Merge the TRUE paths
  Node *region_s = new RegionNode(3);
  igvn->_worklist.push(region_s);
  region_s->init_req(1, iff_c_t);
  region_s->init_req(2, iff_x_t);
  igvn->register_new_node_with_optimizer( region_s );

  // Merge the FALSE paths
  Node *region_f = new RegionNode(3);
  igvn->_worklist.push(region_f);
  region_f->init_req(1, iff_c_f);
  region_f->init_req(2, iff_x_f);
  igvn->register_new_node_with_optimizer( region_f );

  igvn->hash_delete(cmp);// Remove soon-to-be-dead node from hash table.
  cmp->set_req(1,nullptr);  // Whack the inputs to cmp because it will be dead
  cmp->set_req(2,nullptr);
  // Check for all uses of the Phi and give them a new home.
  // The 'cmp' got cloned, but CastPP/IIs need to be moved.
  Node *phi_s = nullptr;     // do not construct unless needed
  Node *phi_f = nullptr;     // do not construct unless needed
  for (DUIterator_Last i2min, i2 = phi->last_outs(i2min); i2 >= i2min; --i2) {
    Node* v = phi->last_out(i2);// User of the phi
    igvn->rehash_node_delayed(v); // Have to fixup other Phi users
    uint vop = v->Opcode();
    Node *proj = nullptr;
    if( vop == Op_Phi ) {       // Remote merge point
      Node *r = v->in(0);
      for (uint i3 = 1; i3 < r->req(); i3++)
        if (r->in(i3) && r->in(i3)->in(0) == iff) {
          proj = r->in(i3);
          break;
        }
    } else if( v->is_ConstraintCast() ) {
      proj = v->in(0);          // Controlling projection
    } else {
      assert( 0, "do not know how to handle this guy" );
    }
    guarantee(proj != nullptr, "sanity");

    Node *proj_path_data, *proj_path_ctrl;
    if( proj->Opcode() == Op_IfTrue ) {
      if( phi_s == nullptr ) {
        // Only construct phi_s if needed, otherwise provides
        // interfering use.
        phi_s = PhiNode::make_blank(region_s,phi);
        phi_s->init_req( 1, phi_c );
        phi_s->init_req( 2, phi_x );
        hook->add_req(phi_s);
        phi_s = phase->transform(phi_s);
      }
      proj_path_data = phi_s;
      proj_path_ctrl = region_s;
    } else {
      if( phi_f == nullptr ) {
        // Only construct phi_f if needed, otherwise provides
        // interfering use.
        phi_f = PhiNode::make_blank(region_f,phi);
        phi_f->init_req( 1, phi_c );
        phi_f->init_req( 2, phi_x );
        hook->add_req(phi_f);
        phi_f = phase->transform(phi_f);
      }
      proj_path_data = phi_f;
      proj_path_ctrl = region_f;
    }

    // Fixup 'v' for for the split
    if( vop == Op_Phi ) {       // Remote merge point
      uint i;
      for( i = 1; i < v->req(); i++ )
        if( v->in(i) == phi )
          break;
      v->set_req(i, proj_path_data );
    } else if( v->is_ConstraintCast() ) {
      v->set_req(0, proj_path_ctrl );
      v->set_req(1, proj_path_data );
    } else
      ShouldNotReachHere();
  }

  // Now replace the original iff's True/False with region_s/region_t.
  // This makes the original iff go dead.
  for (DUIterator_Last i3min, i3 = iff->last_outs(i3min); i3 >= i3min; --i3) {
    Node* p = iff->last_out(i3);
    assert( p->Opcode() == Op_IfTrue || p->Opcode() == Op_IfFalse, "" );
    Node *u = (p->Opcode() == Op_IfTrue) ? region_s : region_f;
    // Replace p with u
    igvn->add_users_to_worklist(p);
    for (DUIterator_Last lmin, l = p->last_outs(lmin); l >= lmin;) {
      Node* x = p->last_out(l);
      igvn->hash_delete(x);
      uint uses_found = 0;
      for( uint j = 0; j < x->req(); j++ ) {
        if( x->in(j) == p ) {
          x->set_req(j, u);
          uses_found++;
        }
      }
      l -= uses_found;    // we deleted 1 or more copies of this edge
    }
    igvn->remove_dead_node(p);
  }

  // Force the original merge dead
  igvn->hash_delete(r);
  // First, remove region's dead users.
  for (DUIterator_Last lmin, l = r->last_outs(lmin); l >= lmin;) {
    Node* u = r->last_out(l);
    if( u == r ) {
      r->set_req(0, nullptr);
    } else {
      assert(u->outcnt() == 0, "only dead users");
      igvn->remove_dead_node(u);
    }
    l -= 1;
  }
  igvn->remove_dead_node(r);

  // Now remove the bogus extra edges used to keep things alive
  igvn->remove_dead_node( hook );

  // Must return either the original node (now dead) or a new node
  // (Do not return a top here, since that would break the uniqueness of top.)
  return new ConINode(TypeInt::ZERO);
}

IfNode* IfNode::make_with_same_profile(IfNode* if_node_profile, Node* ctrl, BoolNode* bol) {
  // Assert here that we only try to create a clone from an If node with the same profiling if that actually makes sense.
  // Some If node subtypes should not be cloned in this way. In theory, we should not clone BaseCountedLoopEndNodes.
  // But they can end up being used as normal If nodes when peeling a loop - they serve as zero-trip guard.
  // Allow them as well.
  assert(if_node_profile->Opcode() == Op_If || if_node_profile->is_RangeCheck()
         || if_node_profile->is_BaseCountedLoopEnd(), "should not clone other nodes");
  if (if_node_profile->is_RangeCheck()) {
    // RangeCheck nodes could be further optimized.
    return new RangeCheckNode(ctrl, bol, if_node_profile->_prob, if_node_profile->_fcnt);
  } else {
    // Not a RangeCheckNode? Fall back to IfNode.
    return new IfNode(ctrl, bol, if_node_profile->_prob, if_node_profile->_fcnt);
  }
}

// if this IfNode follows a range check pattern return the projection
// for the failed path
ProjNode* IfNode::range_check_trap_proj(int& flip_test, Node*& l, Node*& r) {
  if (outcnt() != 2) {
    return nullptr;
  }
  Node* b = in(1);
  if (b == nullptr || !b->is_Bool())  return nullptr;
  BoolNode* bn = b->as_Bool();
  Node* cmp = bn->in(1);
  if (cmp == nullptr)  return nullptr;
  if (cmp->Opcode() != Op_CmpU)  return nullptr;

  l = cmp->in(1);
  r = cmp->in(2);
  flip_test = 1;
  if (bn->_test._test == BoolTest::le) {
    l = cmp->in(2);
    r = cmp->in(1);
    flip_test = 2;
  } else if (bn->_test._test != BoolTest::lt) {
    return nullptr;
  }
  if (l->is_top())  return nullptr;   // Top input means dead test
  if (r->Opcode() != Op_LoadRange && !is_RangeCheck())  return nullptr;

  // We have recognized one of these forms:
  //  Flip 1:  If (Bool[<] CmpU(l, LoadRange)) ...
  //  Flip 2:  If (Bool[<=] CmpU(LoadRange, l)) ...

  ProjNode* iftrap = proj_out_or_null(flip_test == 2 ? true : false);
  return iftrap;
}


//------------------------------is_range_check---------------------------------
// Return 0 if not a range check.  Return 1 if a range check and set index and
// offset.  Return 2 if we had to negate the test.  Index is null if the check
// is versus a constant.
int RangeCheckNode::is_range_check(Node* &range, Node* &index, jint &offset) {
  int flip_test = 0;
  Node* l = nullptr;
  Node* r = nullptr;
  ProjNode* iftrap = range_check_trap_proj(flip_test, l, r);

  if (iftrap == nullptr) {
    return 0;
  }

  // Make sure it's a real range check by requiring an uncommon trap
  // along the OOB path.  Otherwise, it's possible that the user wrote
  // something which optimized to look like a range check but behaves
  // in some other way.
  if (iftrap->is_uncommon_trap_proj(Deoptimization::Reason_range_check) == nullptr) {
    return 0;
  }

  // Look for index+offset form
  Node* ind = l;
  jint  off = 0;
  if (l->is_top()) {
    return 0;
  } else if (l->Opcode() == Op_AddI) {
    if ((off = l->in(1)->find_int_con(0)) != 0) {
      ind = l->in(2)->uncast();
    } else if ((off = l->in(2)->find_int_con(0)) != 0) {
      ind = l->in(1)->uncast();
    }
  } else if ((off = l->find_int_con(-1)) >= 0) {
    // constant offset with no variable index
    ind = nullptr;
  } else {
    // variable index with no constant offset (or dead negative index)
    off = 0;
  }

  // Return all the values:
  index  = ind;
  offset = off;
  range  = r;
  return flip_test;
}

//------------------------------adjust_check-----------------------------------
// Adjust (widen) a prior range check
static void adjust_check(IfProjNode* proj, Node* range, Node* index,
                         int flip, jint off_lo, PhaseIterGVN* igvn) {
  PhaseGVN *gvn = igvn;
  // Break apart the old check
  Node *iff = proj->in(0);
  Node *bol = iff->in(1);
  if( bol->is_top() ) return;   // In case a partially dead range check appears
  // bail (or bomb[ASSERT/DEBUG]) if NOT projection-->IfNode-->BoolNode
  DEBUG_ONLY( if (!bol->is_Bool()) { proj->dump(3); fatal("Expect projection-->IfNode-->BoolNode"); } )
  if (!bol->is_Bool()) return;

  Node *cmp = bol->in(1);
  // Compute a new check
  Node *new_add = gvn->intcon(off_lo);
  if (index) {
    new_add = off_lo ? gvn->transform(new AddINode(index, new_add)) : index;
  }
  Node *new_cmp = (flip == 1)
    ? new CmpUNode(new_add, range)
    : new CmpUNode(range, new_add);
  new_cmp = gvn->transform(new_cmp);
  // See if no need to adjust the existing check
  if (new_cmp == cmp) return;
  // Else, adjust existing check
  Node* new_bol = gvn->transform(new BoolNode(new_cmp, bol->as_Bool()->_test._test));
  igvn->rehash_node_delayed(iff);
  iff->set_req_X(1, new_bol, igvn);
  // As part of range check smearing, this range check is widened. Loads and range check Cast nodes that are control
  // dependent on this range check now depend on multiple dominating range checks. These control dependent nodes end up
  // at the lowest/nearest dominating check in the graph. To ensure that these Loads/Casts do not float above any of the
  // dominating checks (even when the lowest dominating check is later replaced by yet another dominating check), we
  // need to pin them at the lowest dominating check.
  proj->pin_array_access_nodes(igvn);
}

//------------------------------up_one_dom-------------------------------------
// Walk up the dominator tree one step.  Return null at root or true
// complex merges.  Skips through small diamonds.
Node* IfNode::up_one_dom(Node *curr, bool linear_only) {
  Node *dom = curr->in(0);
  if( !dom )                    // Found a Region degraded to a copy?
    return curr->nonnull_req(); // Skip thru it

  if( curr != dom )             // Normal walk up one step?
    return dom;

  // Use linear_only if we are still parsing, since we cannot
  // trust the regions to be fully filled in.
  if (linear_only)
    return nullptr;

  if( dom->is_Root() )
    return nullptr;

  // Else hit a Region.  Check for a loop header
  if( dom->is_Loop() )
    return dom->in(1);          // Skip up thru loops

  // Check for small diamonds
  Node *din1, *din2, *din3, *din4;
  if( dom->req() == 3 &&        // 2-path merge point
      (din1 = dom ->in(1)) &&   // Left  path exists
      (din2 = dom ->in(2)) &&   // Right path exists
      (din3 = din1->in(0)) &&   // Left  path up one
      (din4 = din2->in(0)) ) {  // Right path up one
    if( din3->is_Call() &&      // Handle a slow-path call on either arm
        (din3 = din3->in(0)) )
      din3 = din3->in(0);
    if( din4->is_Call() &&      // Handle a slow-path call on either arm
        (din4 = din4->in(0)) )
      din4 = din4->in(0);
    if (din3 != nullptr && din3 == din4 && din3->is_If()) // Regions not degraded to a copy
      return din3;              // Skip around diamonds
  }

  // Give up the search at true merges
  return nullptr;                  // Dead loop?  Or hit root?
}


//------------------------------filtered_int_type--------------------------------
// Return a possibly more restrictive type for val based on condition control flow for an if
const TypeInt* IfNode::filtered_int_type(PhaseGVN* gvn, Node* val, Node* if_proj) {
  assert(if_proj &&
         (if_proj->Opcode() == Op_IfTrue || if_proj->Opcode() == Op_IfFalse), "expecting an if projection");
  if (if_proj->in(0) && if_proj->in(0)->is_If()) {
    IfNode* iff = if_proj->in(0)->as_If();
    if (iff->in(1) && iff->in(1)->is_Bool()) {
      BoolNode* bol = iff->in(1)->as_Bool();
      if (bol->in(1) && bol->in(1)->is_Cmp()) {
        const CmpNode* cmp  = bol->in(1)->as_Cmp();
        if (cmp->in(1) == val) {
          const TypeInt* cmp2_t = gvn->type(cmp->in(2))->isa_int();
          if (cmp2_t != nullptr) {
            jint lo = cmp2_t->_lo;
            jint hi = cmp2_t->_hi;
            BoolTest::mask msk = if_proj->Opcode() == Op_IfTrue ? bol->_test._test : bol->_test.negate();
            switch (msk) {
            case BoolTest::ne: {
              // If val is compared to its lower or upper bound, we can narrow the type
              const TypeInt* val_t = gvn->type(val)->isa_int();
              if (val_t != nullptr && !val_t->singleton() && cmp2_t->is_con()) {
                if (val_t->_lo == lo) {
                  return TypeInt::make(val_t->_lo + 1, val_t->_hi, val_t->_widen)->is_int();
                } else if (val_t->_hi == hi) {
                  return TypeInt::make(val_t->_lo, val_t->_hi - 1, val_t->_widen)->is_int();
                }
              }
              // Can't refine type
              return nullptr;
            }
            case BoolTest::eq:
              return cmp2_t;
            case BoolTest::lt:
              lo = TypeInt::INT->_lo;
              if (hi != min_jint) {
                hi = hi - 1;
              }
              break;
            case BoolTest::le:
              lo = TypeInt::INT->_lo;
              break;
            case BoolTest::gt:
              if (lo != max_jint) {
                lo = lo + 1;
              }
              hi = TypeInt::INT->_hi;
              break;
            case BoolTest::ge:
              // lo unchanged
              hi = TypeInt::INT->_hi;
              break;
            default:
              break;
            }
            const TypeInt* rtn_t = TypeInt::make(lo, hi, cmp2_t->_widen)->is_int();
            return rtn_t;
          }
        }
      }
    }
  }
  return nullptr;
}

//------------------------------fold_compares----------------------------
// See if a pair of CmpIs can be converted into a CmpU.  In some cases
// the direction of this if is determined by the preceding if so it
// can be eliminate entirely.
//
// Given an if testing (CmpI n v) check for an immediately control
// dependent if that is testing (CmpI n v2) and has one projection
// leading to this if and the other projection leading to a region
// that merges one of this ifs control projections.
//
//                   If
//                  / |
//                 /  |
//                /   |
//              If    |
//              /\    |
//             /  \   |
//            /    \  |
//           /    Region
//
// Or given an if testing (CmpI n v) check for a dominating if that is
// testing (CmpI n v2), both having one projection leading to an
// uncommon trap. Allow Another independent guard in between to cover
// an explicit range check:
// if (index < 0 || index >= array.length) {
// which may need a null check to guard the LoadRange
//
//                   If
//                  / \
//                 /   \
//                /     \
//              If      unc
//              /\
//             /  \
//            /    \
//           /      unc
//

// Is the comparison for this If suitable for folding?
bool IfNode::cmpi_folds(PhaseIterGVN* igvn, bool fold_ne) {
  return in(1) != nullptr &&
    in(1)->is_Bool() &&
    in(1)->in(1) != nullptr &&
    in(1)->in(1)->Opcode() == Op_CmpI &&
    in(1)->in(1)->in(2) != nullptr &&
    in(1)->in(1)->in(2) != igvn->C->top() &&
    (in(1)->as_Bool()->_test.is_less() ||
     in(1)->as_Bool()->_test.is_greater() ||
     (fold_ne && in(1)->as_Bool()->_test._test == BoolTest::ne));
}

// Is a dominating control suitable for folding with this if?
bool IfNode::is_ctrl_folds(Node* ctrl, PhaseIterGVN* igvn) {
  return ctrl != nullptr &&
    ctrl->is_Proj() &&
    ctrl->in(0) != nullptr &&
    ctrl->in(0)->Opcode() == Op_If &&
    ctrl->in(0)->outcnt() == 2 &&
    ctrl->in(0)->as_If()->cmpi_folds(igvn, true) &&
    // Must compare same value
    ctrl->in(0)->in(1)->in(1)->in(1) != nullptr &&
    ctrl->in(0)->in(1)->in(1)->in(1) != igvn->C->top() &&
    ctrl->in(0)->in(1)->in(1)->in(1) == in(1)->in(1)->in(1);
}

// Do this If and the dominating If share a region?
bool IfNode::has_shared_region(ProjNode* proj, ProjNode*& success, ProjNode*& fail) {
  ProjNode* otherproj = proj->other_if_proj();
  Node* otherproj_ctrl_use = otherproj->unique_ctrl_out_or_null();
  RegionNode* region = (otherproj_ctrl_use != nullptr && otherproj_ctrl_use->is_Region()) ? otherproj_ctrl_use->as_Region() : nullptr;
  success = nullptr;
  fail = nullptr;

  if (otherproj->outcnt() == 1 && region != nullptr && !region->has_phi()) {
    for (int i = 0; i < 2; i++) {
      ProjNode* proj = proj_out(i);
      if (success == nullptr && proj->outcnt() == 1 && proj->unique_out() == region) {
        success = proj;
      } else if (fail == nullptr) {
        fail = proj;
      } else {
        success = fail = nullptr;
      }
    }
  }
  return success != nullptr && fail != nullptr;
}

bool IfNode::is_dominator_unc(CallStaticJavaNode* dom_unc, CallStaticJavaNode* unc) {
  // Different methods and methods containing jsrs are not supported.
  ciMethod* method = unc->jvms()->method();
  ciMethod* dom_method = dom_unc->jvms()->method();
  if (method != dom_method || method->has_jsrs()) {
    return false;
  }
  // Check that both traps are in the same activation of the method (instead
  // of two activations being inlined through different call sites) by verifying
  // that the call stacks are equal for both JVMStates.
  JVMState* dom_caller = dom_unc->jvms()->caller();
  JVMState* caller = unc->jvms()->caller();
  if ((dom_caller == nullptr) != (caller == nullptr)) {
    // The current method must either be inlined into both dom_caller and
    // caller or must not be inlined at all (top method). Bail out otherwise.
    return false;
  } else if (dom_caller != nullptr && !dom_caller->same_calls_as(caller)) {
    return false;
  }
  // Check that the bci of the dominating uncommon trap dominates the bci
  // of the dominated uncommon trap. Otherwise we may not re-execute
  // the dominated check after deoptimization from the merged uncommon trap.
  ciTypeFlow* flow = dom_method->get_flow_analysis();
  int bci = unc->jvms()->bci();
  int dom_bci = dom_unc->jvms()->bci();
  if (!flow->is_dominated_by(bci, dom_bci)) {
    return false;
  }

  return true;
}

// Return projection that leads to an uncommon trap if any
ProjNode* IfNode::uncommon_trap_proj(CallStaticJavaNode*& call) const {
  for (int i = 0; i < 2; i++) {
    call = proj_out(i)->is_uncommon_trap_proj();
    if (call != nullptr) {
      return proj_out(i);
    }
  }
  return nullptr;
}

// Do this If and the dominating If both branch out to an uncommon trap
bool IfNode::has_only_uncommon_traps(ProjNode* proj, ProjNode*& success, ProjNode*& fail, PhaseIterGVN* igvn) {
  ProjNode* otherproj = proj->other_if_proj();
  CallStaticJavaNode* dom_unc = otherproj->is_uncommon_trap_proj();

  if (otherproj->outcnt() == 1 && dom_unc != nullptr) {
    // We need to re-execute the folded Ifs after deoptimization from the merged traps
    if (!dom_unc->jvms()->should_reexecute()) {
      return false;
    }

    CallStaticJavaNode* unc = nullptr;
    ProjNode* unc_proj = uncommon_trap_proj(unc);
    if (unc_proj != nullptr && unc_proj->outcnt() == 1) {
      if (dom_unc == unc) {
        // Allow the uncommon trap to be shared through a region
        RegionNode* r = unc->in(0)->as_Region();
        if (r->outcnt() != 2 || r->req() != 3 || r->find_edge(otherproj) == -1 || r->find_edge(unc_proj) == -1) {
          return false;
        }
        assert(r->has_phi() == nullptr, "simple region shouldn't have a phi");
      } else if (dom_unc->in(0) != otherproj || unc->in(0) != unc_proj) {
        return false;
      }

      if (!is_dominator_unc(dom_unc, unc)) {
        return false;
      }

      // See merge_uncommon_traps: the reason of the uncommon trap
      // will be changed and the state of the dominating If will be
      // used. Checked that we didn't apply this transformation in a
      // previous compilation and it didn't cause too many traps
      ciMethod* dom_method = dom_unc->jvms()->method();
      int dom_bci = dom_unc->jvms()->bci();
      if (!igvn->C->too_many_traps(dom_method, dom_bci, Deoptimization::Reason_unstable_fused_if) &&
          !igvn->C->too_many_traps(dom_method, dom_bci, Deoptimization::Reason_range_check) &&
          // Return true if c2 manages to reconcile with UnstableIf optimization. See the comments for it.
          igvn->C->remove_unstable_if_trap(dom_unc, true/*yield*/)) {
        success = unc_proj;
        fail = unc_proj->other_if_proj();
        return true;
      }
    }
  }
  return false;
}

// Check that the 2 CmpI can be folded into as single CmpU and proceed with the folding
bool IfNode::fold_compares_helper(ProjNode* proj, ProjNode* success, ProjNode* fail, PhaseIterGVN* igvn) {
  Node* this_cmp = in(1)->in(1);
  BoolNode* this_bool = in(1)->as_Bool();
  IfNode* dom_iff = proj->in(0)->as_If();
  BoolNode* dom_bool = dom_iff->in(1)->as_Bool();
  Node* lo = dom_iff->in(1)->in(1)->in(2);
  Node* hi = this_cmp->in(2);
  Node* n = this_cmp->in(1);
  ProjNode* otherproj = proj->other_if_proj();

  const TypeInt* lo_type = IfNode::filtered_int_type(igvn, n, otherproj);
  const TypeInt* hi_type = IfNode::filtered_int_type(igvn, n, success);

  BoolTest::mask lo_test = dom_bool->_test._test;
  BoolTest::mask hi_test = this_bool->_test._test;
  BoolTest::mask cond = hi_test;

  // convert:
  //
  //          dom_bool = x {<,<=,>,>=} a
  //                           / \
  //     proj = {True,False}  /   \ otherproj = {False,True}
  //                         /
  //        this_bool = x {<,<=} b
  //                       / \
  //  fail = {True,False} /   \ success = {False,True}
  //                     /
  //
  // (Second test guaranteed canonicalized, first one may not have
  // been canonicalized yet)
  //
  // into:
  //
  // cond = (x - lo) {<u,<=u,>u,>=u} adjusted_lim
  //                       / \
  //                 fail /   \ success
  //                     /
  //

  // Figure out which of the two tests sets the upper bound and which
  // sets the lower bound if any.
  Node* adjusted_lim = nullptr;
  if (lo_type != nullptr && hi_type != nullptr && hi_type->_lo > lo_type->_hi &&
      hi_type->_hi == max_jint && lo_type->_lo == min_jint && lo_test != BoolTest::ne) {
    assert((dom_bool->_test.is_less() && !proj->_con) ||
           (dom_bool->_test.is_greater() && proj->_con), "incorrect test");

    // this_bool = <
    //   dom_bool = >= (proj = True) or dom_bool = < (proj = False)
    //     x in [a, b[ on the fail (= True) projection, b > a-1 (because of hi_type->_lo > lo_type->_hi test above):
    //     lo = a, hi = b, adjusted_lim = b-a, cond = <u
    //   dom_bool = > (proj = True) or dom_bool = <= (proj = False)
    //     x in ]a, b[ on the fail (= True) projection, b > a:
    //     lo = a+1, hi = b, adjusted_lim = b-a-1, cond = <u
    // this_bool = <=
    //   dom_bool = >= (proj = True) or dom_bool = < (proj = False)
    //     x in [a, b] on the fail (= True) projection, b+1 > a-1:
    //     lo = a, hi = b, adjusted_lim = b-a+1, cond = <u
    //     lo = a, hi = b, adjusted_lim = b-a, cond = <=u doesn't work because b = a - 1 is possible, then b-a = -1
    //   dom_bool = > (proj = True) or dom_bool = <= (proj = False)
    //     x in ]a, b] on the fail (= True) projection b+1 > a:
    //     lo = a+1, hi = b, adjusted_lim = b-a, cond = <u
    //     lo = a+1, hi = b, adjusted_lim = b-a-1, cond = <=u doesn't work because a = b is possible, then b-a-1 = -1

    if (hi_test == BoolTest::lt) {
      if (lo_test == BoolTest::gt || lo_test == BoolTest::le) {
        lo = igvn->transform(new AddINode(lo, igvn->intcon(1)));
      }
    } else if (hi_test == BoolTest::le) {
      if (lo_test == BoolTest::ge || lo_test == BoolTest::lt) {
        adjusted_lim = igvn->transform(new SubINode(hi, lo));
        adjusted_lim = igvn->transform(new AddINode(adjusted_lim, igvn->intcon(1)));
        cond = BoolTest::lt;
      } else if (lo_test == BoolTest::gt || lo_test == BoolTest::le) {
        adjusted_lim = igvn->transform(new SubINode(hi, lo));
        lo = igvn->transform(new AddINode(lo, igvn->intcon(1)));
        cond = BoolTest::lt;
      } else {
        assert(false, "unhandled lo_test: %d", lo_test);
        return false;
      }
    } else {
      assert(igvn->_worklist.member(in(1)) && in(1)->Value(igvn) != igvn->type(in(1)), "unhandled hi_test: %d", hi_test);
      return false;
    }
    // this test was canonicalized
    assert(this_bool->_test.is_less() && fail->_con, "incorrect test");
  } else if (lo_type != nullptr && hi_type != nullptr && lo_type->_lo > hi_type->_hi &&
             lo_type->_hi == max_jint && hi_type->_lo == min_jint && lo_test != BoolTest::ne) {

    // this_bool = <
    //   dom_bool = < (proj = True) or dom_bool = >= (proj = False)
    //     x in [b, a[ on the fail (= False) projection, a > b-1 (because of lo_type->_lo > hi_type->_hi above):
    //     lo = b, hi = a, adjusted_lim = a-b, cond = >=u
    //   dom_bool = <= (proj = True) or dom_bool = > (proj = False)
    //     x in [b, a] on the fail (= False) projection, a+1 > b-1:
    //     lo = b, hi = a, adjusted_lim = a-b+1, cond = >=u
    //     lo = b, hi = a, adjusted_lim = a-b, cond = >u doesn't work because a = b - 1 is possible, then b-a = -1
    // this_bool = <=
    //   dom_bool = < (proj = True) or dom_bool = >= (proj = False)
    //     x in ]b, a[ on the fail (= False) projection, a > b:
    //     lo = b+1, hi = a, adjusted_lim = a-b-1, cond = >=u
    //   dom_bool = <= (proj = True) or dom_bool = > (proj = False)
    //     x in ]b, a] on the fail (= False) projection, a+1 > b:
    //     lo = b+1, hi = a, adjusted_lim = a-b, cond = >=u
    //     lo = b+1, hi = a, adjusted_lim = a-b-1, cond = >u doesn't work because a = b is possible, then b-a-1 = -1

    swap(lo, hi);
    swap(lo_type, hi_type);
    swap(lo_test, hi_test);

    assert((dom_bool->_test.is_less() && proj->_con) ||
           (dom_bool->_test.is_greater() && !proj->_con), "incorrect test");

    cond = (hi_test == BoolTest::le || hi_test == BoolTest::gt) ? BoolTest::gt : BoolTest::ge;

    if (lo_test == BoolTest::lt) {
      if (hi_test == BoolTest::lt || hi_test == BoolTest::ge) {
        cond = BoolTest::ge;
      } else if (hi_test == BoolTest::le || hi_test == BoolTest::gt) {
        adjusted_lim = igvn->transform(new SubINode(hi, lo));
        adjusted_lim = igvn->transform(new AddINode(adjusted_lim, igvn->intcon(1)));
        cond = BoolTest::ge;
      } else {
        assert(false, "unhandled hi_test: %d", hi_test);
        return false;
      }
    } else if (lo_test == BoolTest::le) {
      if (hi_test == BoolTest::lt || hi_test == BoolTest::ge) {
        lo = igvn->transform(new AddINode(lo, igvn->intcon(1)));
        cond = BoolTest::ge;
      } else if (hi_test == BoolTest::le || hi_test == BoolTest::gt) {
        adjusted_lim = igvn->transform(new SubINode(hi, lo));
        lo = igvn->transform(new AddINode(lo, igvn->intcon(1)));
        cond = BoolTest::ge;
      } else {
        assert(false, "unhandled hi_test: %d", hi_test);
        return false;
      }
    } else {
      assert(igvn->_worklist.member(in(1)) && in(1)->Value(igvn) != igvn->type(in(1)), "unhandled lo_test: %d", lo_test);
      return false;
    }
    // this test was canonicalized
    assert(this_bool->_test.is_less() && !fail->_con, "incorrect test");
  } else {
    const TypeInt* failtype = filtered_int_type(igvn, n, proj);
    if (failtype != nullptr) {
      const TypeInt* type2 = filtered_int_type(igvn, n, fail);
      if (type2 != nullptr) {
<<<<<<< HEAD
        if (failtype->filter(type2) == Type::TOP) {
=======
        failtype = failtype->join(type2)->is_int();
        if (failtype->empty()) {
>>>>>>> bdd1aebe
          // previous if determines the result of this if so
          // replace Bool with constant
          igvn->replace_input_of(this, 1, igvn->intcon(success->_con));
          return true;
        }
      }
    }
    return false;
  }

  assert(lo != nullptr && hi != nullptr, "sanity");
  Node* hook = new Node(lo); // Add a use to lo to prevent him from dying
  // Merge the two compares into a single unsigned compare by building (CmpU (n - lo) (hi - lo))
  Node* adjusted_val = igvn->transform(new SubINode(n,  lo));
  if (adjusted_lim == nullptr) {
    adjusted_lim = igvn->transform(new SubINode(hi, lo));
  }
  hook->destruct(igvn);

  if (igvn->type(adjusted_lim)->is_int()->_lo < 0 &&
      !igvn->C->post_loop_opts_phase()) {
    // If range check elimination applies to this comparison, it includes code to protect from overflows that may
    // cause the main loop to be skipped entirely. Delay this transformation.
    // Example:
    // for (int i = 0; i < limit; i++) {
    //   if (i < max_jint && i > min_jint) {...
    // }
    // Comparisons folded as:
    // i - min_jint - 1 <u -2
    // when RC applies, main loop limit becomes:
    // min(limit, max(-2 + min_jint + 1, min_jint))
    // = min(limit, min_jint)
    // = min_jint
    if (adjusted_val->outcnt() == 0) {
      igvn->remove_dead_node(adjusted_val);
    }
    if (adjusted_lim->outcnt() == 0) {
      igvn->remove_dead_node(adjusted_lim);
    }
    igvn->C->record_for_post_loop_opts_igvn(this);
    return false;
  }

  Node* newcmp = igvn->transform(new CmpUNode(adjusted_val, adjusted_lim));
  Node* newbool = igvn->transform(new BoolNode(newcmp, cond));

  igvn->replace_input_of(dom_iff, 1, igvn->intcon(proj->_con));
  igvn->replace_input_of(this, 1, newbool);

  return true;
}

// Merge the branches that trap for this If and the dominating If into
// a single region that branches to the uncommon trap for the
// dominating If
Node* IfNode::merge_uncommon_traps(ProjNode* proj, ProjNode* success, ProjNode* fail, PhaseIterGVN* igvn) {
  Node* res = this;
  assert(success->in(0) == this, "bad projection");

  ProjNode* otherproj = proj->other_if_proj();

  CallStaticJavaNode* unc = success->is_uncommon_trap_proj();
  CallStaticJavaNode* dom_unc = otherproj->is_uncommon_trap_proj();

  if (unc != dom_unc) {
    Node* r = new RegionNode(3);

    r->set_req(1, otherproj);
    r->set_req(2, success);
    r = igvn->transform(r);
    assert(r->is_Region(), "can't go away");

    // Make both If trap at the state of the first If: once the CmpI
    // nodes are merged, if we trap we don't know which of the CmpI
    // nodes would have caused the trap so we have to restart
    // execution at the first one
    igvn->replace_input_of(dom_unc, 0, r);
    igvn->replace_input_of(unc, 0, igvn->C->top());
  }
  int trap_request = dom_unc->uncommon_trap_request();
  Deoptimization::DeoptReason reason = Deoptimization::trap_request_reason(trap_request);
  Deoptimization::DeoptAction action = Deoptimization::trap_request_action(trap_request);

  int flip_test = 0;
  Node* l = nullptr;
  Node* r = nullptr;

  if (success->in(0)->as_If()->range_check_trap_proj(flip_test, l, r) != nullptr) {
    // If this looks like a range check, change the trap to
    // Reason_range_check so the compiler recognizes it as a range
    // check and applies the corresponding optimizations
    trap_request = Deoptimization::make_trap_request(Deoptimization::Reason_range_check, action);

    improve_address_types(l, r, fail, igvn);

    res = igvn->transform(new RangeCheckNode(in(0), in(1), _prob, _fcnt));
  } else if (unc != dom_unc) {
    // If we trap we won't know what CmpI would have caused the trap
    // so use a special trap reason to mark this pair of CmpI nodes as
    // bad candidate for folding. On recompilation we won't fold them
    // and we may trap again but this time we'll know what branch
    // traps
    trap_request = Deoptimization::make_trap_request(Deoptimization::Reason_unstable_fused_if, action);
  }
  igvn->replace_input_of(dom_unc, TypeFunc::Parms, igvn->intcon(trap_request));
  return res;
}

// If we are turning 2 CmpI nodes into a CmpU that follows the pattern
// of a rangecheck on index i, on 64 bit the compares may be followed
// by memory accesses using i as index. In that case, the CmpU tells
// us something about the values taken by i that can help the compiler
// (see Compile::conv_I2X_index())
void IfNode::improve_address_types(Node* l, Node* r, ProjNode* fail, PhaseIterGVN* igvn) {
#ifdef _LP64
  ResourceMark rm;
  Node_Stack stack(2);

  assert(r->Opcode() == Op_LoadRange, "unexpected range check");
  const TypeInt* array_size = igvn->type(r)->is_int();

  stack.push(l, 0);

  while(stack.size() > 0) {
    Node* n = stack.node();
    uint start = stack.index();

    uint i = start;
    for (; i < n->outcnt(); i++) {
      Node* use = n->raw_out(i);
      if (stack.size() == 1) {
        if (use->Opcode() == Op_ConvI2L) {
          const TypeLong* bounds = use->as_Type()->type()->is_long();
          if (bounds->_lo <= array_size->_lo && bounds->_hi >= array_size->_hi &&
              (bounds->_lo != array_size->_lo || bounds->_hi != array_size->_hi)) {
            stack.set_index(i+1);
            stack.push(use, 0);
            break;
          }
        }
      } else if (use->is_Mem()) {
        Node* ctrl = use->in(0);
        for (int i = 0; i < 10 && ctrl != nullptr && ctrl != fail; i++) {
          ctrl = up_one_dom(ctrl);
        }
        if (ctrl == fail) {
          Node* init_n = stack.node_at(1);
          assert(init_n->Opcode() == Op_ConvI2L, "unexpected first node");
          // Create a new narrow ConvI2L node that is dependent on the range check
          Node* new_n = igvn->C->conv_I2X_index(igvn, l, array_size, fail);

          // The type of the ConvI2L may be widen and so the new
          // ConvI2L may not be better than an existing ConvI2L
          if (new_n != init_n) {
            for (uint j = 2; j < stack.size(); j++) {
              Node* n = stack.node_at(j);
              Node* clone = n->clone();
              int rep = clone->replace_edge(init_n, new_n, igvn);
              assert(rep > 0, "can't find expected node?");
              clone = igvn->transform(clone);
              init_n = n;
              new_n = clone;
            }
            igvn->hash_delete(use);
            int rep = use->replace_edge(init_n, new_n, igvn);
            assert(rep > 0, "can't find expected node?");
            igvn->transform(use);
            if (init_n->outcnt() == 0) {
              igvn->_worklist.push(init_n);
            }
          }
        }
      } else if (use->in(0) == nullptr && (igvn->type(use)->isa_long() ||
                                        igvn->type(use)->isa_ptr())) {
        stack.set_index(i+1);
        stack.push(use, 0);
        break;
      }
    }
    if (i == n->outcnt()) {
      stack.pop();
    }
  }
#endif
}

bool IfNode::is_cmp_with_loadrange(ProjNode* proj) {
  if (in(1) != nullptr &&
      in(1)->in(1) != nullptr &&
      in(1)->in(1)->in(2) != nullptr) {
    Node* other = in(1)->in(1)->in(2);
    if (other->Opcode() == Op_LoadRange &&
        ((other->in(0) != nullptr && other->in(0) == proj) ||
         (other->in(0) == nullptr &&
          other->in(2) != nullptr &&
          other->in(2)->is_AddP() &&
          other->in(2)->in(1) != nullptr &&
          other->in(2)->in(1)->Opcode() == Op_CastPP &&
          other->in(2)->in(1)->in(0) == proj))) {
      return true;
    }
  }
  return false;
}

bool IfNode::is_null_check(ProjNode* proj, PhaseIterGVN* igvn) {
  Node* other = in(1)->in(1)->in(2);
  if (other->in(MemNode::Address) != nullptr &&
      proj->in(0)->in(1) != nullptr &&
      proj->in(0)->in(1)->is_Bool() &&
      proj->in(0)->in(1)->in(1) != nullptr &&
      proj->in(0)->in(1)->in(1)->Opcode() == Op_CmpP &&
      proj->in(0)->in(1)->in(1)->in(2) != nullptr &&
      proj->in(0)->in(1)->in(1)->in(1) == other->in(MemNode::Address)->in(AddPNode::Address)->uncast() &&
      igvn->type(proj->in(0)->in(1)->in(1)->in(2)) == TypePtr::NULL_PTR) {
    return true;
  }
  return false;
}

// Check that the If that is in between the 2 integer comparisons has
// no side effect
bool IfNode::is_side_effect_free_test(ProjNode* proj, PhaseIterGVN* igvn) {
  if (proj == nullptr) {
    return false;
  }
  CallStaticJavaNode* unc = proj->is_uncommon_trap_if_pattern();
  if (unc != nullptr && proj->outcnt() <= 2) {
    if (proj->outcnt() == 1 ||
        // Allow simple null check from LoadRange
        (is_cmp_with_loadrange(proj) && is_null_check(proj, igvn))) {
      CallStaticJavaNode* unc = proj->is_uncommon_trap_if_pattern();
      CallStaticJavaNode* dom_unc = proj->in(0)->in(0)->as_Proj()->is_uncommon_trap_if_pattern();
      assert(dom_unc != nullptr, "is_uncommon_trap_if_pattern returned null");

      // reroute_side_effect_free_unc changes the state of this
      // uncommon trap to restart execution at the previous
      // CmpI. Check that this change in a previous compilation didn't
      // cause too many traps.
      int trap_request = unc->uncommon_trap_request();
      Deoptimization::DeoptReason reason = Deoptimization::trap_request_reason(trap_request);

      if (igvn->C->too_many_traps(dom_unc->jvms()->method(), dom_unc->jvms()->bci(), reason)) {
        return false;
      }

      if (!is_dominator_unc(dom_unc, unc)) {
        return false;
      }

      return true;
    }
  }
  return false;
}

// Make the If between the 2 integer comparisons trap at the state of
// the first If: the last CmpI is the one replaced by a CmpU and the
// first CmpI is eliminated, so the test between the 2 CmpI nodes
// won't be guarded by the first CmpI anymore. It can trap in cases
// where the first CmpI would have prevented it from executing: on a
// trap, we need to restart execution at the state of the first CmpI
void IfNode::reroute_side_effect_free_unc(ProjNode* proj, ProjNode* dom_proj, PhaseIterGVN* igvn) {
  CallStaticJavaNode* dom_unc = dom_proj->is_uncommon_trap_if_pattern();
  ProjNode* otherproj = proj->other_if_proj();
  CallStaticJavaNode* unc = proj->is_uncommon_trap_if_pattern();
  Node* call_proj = dom_unc->unique_ctrl_out();
  Node* halt = call_proj->unique_ctrl_out();

  Node* new_unc = dom_unc->clone();
  call_proj = call_proj->clone();
  halt = halt->clone();
  Node* c = otherproj->clone();

  c = igvn->transform(c);
  new_unc->set_req(TypeFunc::Parms, unc->in(TypeFunc::Parms));
  new_unc->set_req(0, c);
  new_unc = igvn->transform(new_unc);
  call_proj->set_req(0, new_unc);
  call_proj = igvn->transform(call_proj);
  halt->set_req(0, call_proj);
  halt = igvn->transform(halt);

  igvn->replace_node(otherproj, igvn->C->top());
  igvn->C->root()->add_req(halt);
}

Node* IfNode::fold_compares(PhaseIterGVN* igvn) {
  if (Opcode() != Op_If) return nullptr;

  if (cmpi_folds(igvn)) {
    Node* ctrl = in(0);
    if (is_ctrl_folds(ctrl, igvn) && ctrl->outcnt() == 1) {
      // A integer comparison immediately dominated by another integer
      // comparison
      ProjNode* success = nullptr;
      ProjNode* fail = nullptr;
      ProjNode* dom_cmp = ctrl->as_Proj();
      if (has_shared_region(dom_cmp, success, fail) &&
          // Next call modifies graph so must be last
          fold_compares_helper(dom_cmp, success, fail, igvn)) {
        return this;
      }
      if (has_only_uncommon_traps(dom_cmp, success, fail, igvn) &&
          // Next call modifies graph so must be last
          fold_compares_helper(dom_cmp, success, fail, igvn)) {
        return merge_uncommon_traps(dom_cmp, success, fail, igvn);
      }
      return nullptr;
    } else if (ctrl->in(0) != nullptr &&
               ctrl->in(0)->in(0) != nullptr) {
      ProjNode* success = nullptr;
      ProjNode* fail = nullptr;
      Node* dom = ctrl->in(0)->in(0);
      ProjNode* dom_cmp = dom->isa_Proj();
      ProjNode* other_cmp = ctrl->isa_Proj();

      // Check if it's an integer comparison dominated by another
      // integer comparison with another test in between
      if (is_ctrl_folds(dom, igvn) &&
          has_only_uncommon_traps(dom_cmp, success, fail, igvn) &&
          is_side_effect_free_test(other_cmp, igvn) &&
          // Next call modifies graph so must be last
          fold_compares_helper(dom_cmp, success, fail, igvn)) {
        reroute_side_effect_free_unc(other_cmp, dom_cmp, igvn);
        return merge_uncommon_traps(dom_cmp, success, fail, igvn);
      }
    }
  }
  return nullptr;
}

//------------------------------remove_useless_bool----------------------------
// Check for people making a useless boolean: things like
// if( (x < y ? true : false) ) { ... }
// Replace with if( x < y ) { ... }
static Node *remove_useless_bool(IfNode *iff, PhaseGVN *phase) {
  Node *i1 = iff->in(1);
  if( !i1->is_Bool() ) return nullptr;
  BoolNode *bol = i1->as_Bool();

  Node *cmp = bol->in(1);
  if( cmp->Opcode() != Op_CmpI ) return nullptr;

  // Must be comparing against a bool
  const Type *cmp2_t = phase->type( cmp->in(2) );
  if( cmp2_t != TypeInt::ZERO &&
      cmp2_t != TypeInt::ONE )
    return nullptr;

  // Find a prior merge point merging the boolean
  i1 = cmp->in(1);
  if( !i1->is_Phi() ) return nullptr;
  PhiNode *phi = i1->as_Phi();
  if( phase->type( phi ) != TypeInt::BOOL )
    return nullptr;

  // Check for diamond pattern
  int true_path = phi->is_diamond_phi();
  if( true_path == 0 ) return nullptr;

  // Make sure that iff and the control of the phi are different. This
  // should really only happen for dead control flow since it requires
  // an illegal cycle.
  if (phi->in(0)->in(1)->in(0) == iff) return nullptr;

  // phi->region->if_proj->ifnode->bool->cmp
  BoolNode *bol2 = phi->in(0)->in(1)->in(0)->in(1)->as_Bool();

  // Now get the 'sense' of the test correct so we can plug in
  // either iff2->in(1) or its complement.
  int flip = 0;
  if( bol->_test._test == BoolTest::ne ) flip = 1-flip;
  else if( bol->_test._test != BoolTest::eq ) return nullptr;
  if( cmp2_t == TypeInt::ZERO ) flip = 1-flip;

  const Type *phi1_t = phase->type( phi->in(1) );
  const Type *phi2_t = phase->type( phi->in(2) );
  // Check for Phi(0,1) and flip
  if( phi1_t == TypeInt::ZERO ) {
    if( phi2_t != TypeInt::ONE ) return nullptr;
    flip = 1-flip;
  } else {
    // Check for Phi(1,0)
    if( phi1_t != TypeInt::ONE  ) return nullptr;
    if( phi2_t != TypeInt::ZERO ) return nullptr;
  }
  if( true_path == 2 ) {
    flip = 1-flip;
  }

  Node* new_bol = (flip ? phase->transform( bol2->negate(phase) ) : bol2);
  assert(new_bol != iff->in(1), "must make progress");
  iff->set_req_X(1, new_bol, phase);
  // Intervening diamond probably goes dead
  phase->C->set_major_progress();
  return iff;
}

static IfNode* idealize_test(PhaseGVN* phase, IfNode* iff);

struct RangeCheck {
  IfProjNode* ctl;
  jint off;
};

Node* IfNode::Ideal_common(PhaseGVN *phase, bool can_reshape) {
  if (remove_dead_region(phase, can_reshape))  return this;
  // No Def-Use info?
  if (!can_reshape)  return nullptr;

  // Don't bother trying to transform a dead if
  if (in(0)->is_top())  return nullptr;
  // Don't bother trying to transform an if with a dead test
  if (in(1)->is_top())  return nullptr;
  // Another variation of a dead test
  if (in(1)->is_Con())  return nullptr;
  // Another variation of a dead if
  if (outcnt() < 2)  return nullptr;

  // Canonicalize the test.
  Node* idt_if = idealize_test(phase, this);
  if (idt_if != nullptr)  return idt_if;

  // Try to split the IF
  PhaseIterGVN *igvn = phase->is_IterGVN();
  Node *s = split_if(this, igvn);
  if (s != nullptr)  return s;

  return NodeSentinel;
}

//------------------------------Ideal------------------------------------------
// Return a node which is more "ideal" than the current node.  Strip out
// control copies
Node* IfNode::Ideal(PhaseGVN *phase, bool can_reshape) {
  Node* res = Ideal_common(phase, can_reshape);
  if (res != NodeSentinel) {
    return res;
  }

  // Check for people making a useless boolean: things like
  // if( (x < y ? true : false) ) { ... }
  // Replace with if( x < y ) { ... }
  Node* bol2 = remove_useless_bool(this, phase);
  if (bol2) return bol2;

  if (in(0) == nullptr) return nullptr;     // Dead loop?

  PhaseIterGVN* igvn = phase->is_IterGVN();
  Node* result = fold_compares(igvn);
  if (result != nullptr) {
    return result;
  }

  // Scan for an equivalent test
  int dist = 4;               // Cutoff limit for search
  if (is_If() && in(1)->is_Bool()) {
    Node* cmp = in(1)->in(1);
    if (cmp->Opcode() == Op_CmpP &&
        cmp->in(2) != nullptr && // make sure cmp is not already dead
        cmp->in(2)->bottom_type() == TypePtr::NULL_PTR) {
      dist = 64;              // Limit for null-pointer scans
    }
  }

  Node* prev_dom = search_identical(dist, igvn);

  if (prev_dom != nullptr) {
    // Replace dominated IfNode
    return dominated_by(prev_dom, igvn, false);
  }

  return simple_subsuming(igvn);
}

//------------------------------dominated_by-----------------------------------
Node* IfNode::dominated_by(Node* prev_dom, PhaseIterGVN* igvn, bool pin_array_access_nodes) {
#ifndef PRODUCT
  if (TraceIterativeGVN) {
    tty->print("   Removing IfNode: "); this->dump();
  }
#endif

  igvn->hash_delete(this);      // Remove self to prevent spurious V-N
  Node *idom = in(0);
  // Need opcode to decide which way 'this' test goes
  int prev_op = prev_dom->Opcode();
  Node *top = igvn->C->top(); // Shortcut to top

  // Now walk the current IfNode's projections.
  // Loop ends when 'this' has no more uses.
  for (DUIterator_Last imin, i = last_outs(imin); i >= imin; --i) {
    Node *ifp = last_out(i);     // Get IfTrue/IfFalse
    igvn->add_users_to_worklist(ifp);
    // Check which projection it is and set target.
    // Data-target is either the dominating projection of the same type
    // or TOP if the dominating projection is of opposite type.
    // Data-target will be used as the new control edge for the non-CFG
    // nodes like Casts and Loads.
    Node *data_target = (ifp->Opcode() == prev_op) ? prev_dom : top;
    // Control-target is just the If's immediate dominator or TOP.
    Node *ctrl_target = (ifp->Opcode() == prev_op) ?     idom : top;

    // For each child of an IfTrue/IfFalse projection, reroute.
    // Loop ends when projection has no more uses.
    for (DUIterator_Last jmin, j = ifp->last_outs(jmin); j >= jmin; --j) {
      Node* s = ifp->last_out(j);   // Get child of IfTrue/IfFalse
      if (s->depends_only_on_test() && igvn->no_dependent_zero_check(s)) {
        // For control producers.
        // Do not rewire Div and Mod nodes which could have a zero divisor to avoid skipping their zero check.
        igvn->replace_input_of(s, 0, data_target); // Move child to data-target
        if (pin_array_access_nodes && data_target != top) {
          // As a result of range check smearing, Loads and range check Cast nodes that are control dependent on this
          // range check (that is about to be removed) now depend on multiple dominating range checks. After the removal
          // of this range check, these control dependent nodes end up at the lowest/nearest dominating check in the
          // graph. To ensure that these Loads/Casts do not float above any of the dominating checks (even when the
          // lowest dominating check is later replaced by yet another dominating check), we need to pin them at the
          // lowest dominating check.
          Node* clone = s->pin_array_access_node();
          if (clone != nullptr) {
            clone = igvn->transform(clone);
            igvn->replace_node(s, clone);
          }
        }
      } else {
        // Find the control input matching this def-use edge.
        // For Regions it may not be in slot 0.
        uint l;
        for (l = 0; s->in(l) != ifp; l++) { }
        igvn->replace_input_of(s, l, ctrl_target);
      }
    } // End for each child of a projection

    igvn->remove_dead_node(ifp);
  } // End for each IfTrue/IfFalse child of If

  // Kill the IfNode
  igvn->remove_dead_node(this);

  // Must return either the original node (now dead) or a new node
  // (Do not return a top here, since that would break the uniqueness of top.)
  return new ConINode(TypeInt::ZERO);
}

Node* IfNode::search_identical(int dist, PhaseIterGVN* igvn) {
  // Setup to scan up the CFG looking for a dominating test
  Node* dom = in(0);
  Node* prev_dom = this;
  int op = Opcode();
  // Search up the dominator tree for an If with an identical test
  while (dom->Opcode() != op ||  // Not same opcode?
         !same_condition(dom, igvn) ||  // Not same input 1?
         prev_dom->in(0) != dom) {  // One path of test does not dominate?
    if (dist < 0) return nullptr;

    dist--;
    prev_dom = dom;
    dom = up_one_dom(dom);
    if (!dom) return nullptr;
  }

  // Check that we did not follow a loop back to ourselves
  if (this == dom) {
    return nullptr;
  }

#ifndef PRODUCT
  if (dist > 2) { // Add to count of null checks elided
    explicit_null_checks_elided++;
  }
#endif

  return prev_dom;
}

bool IfNode::same_condition(const Node* dom, PhaseIterGVN* igvn) const {
  Node* dom_bool = dom->in(1);
  Node* this_bool = in(1);
  if (dom_bool == this_bool) {
    return true;
  }

  if (dom_bool == nullptr || !dom_bool->is_Bool() ||
      this_bool == nullptr || !this_bool->is_Bool()) {
    return false;
  }
  Node* dom_cmp = dom_bool->in(1);
  Node* this_cmp = this_bool->in(1);

  // If the comparison is a subtype check, then SubTypeCheck nodes may have profile data attached to them and may be
  // different nodes even-though they perform the same subtype check
  if (dom_cmp == nullptr || !dom_cmp->is_SubTypeCheck() ||
      this_cmp == nullptr || !this_cmp->is_SubTypeCheck()) {
    return false;
  }

  if (dom_cmp->in(1) != this_cmp->in(1) ||
      dom_cmp->in(2) != this_cmp->in(2) ||
      dom_bool->as_Bool()->_test._test != this_bool->as_Bool()->_test._test) {
    return false;
  }

  return true;
}


static int subsuming_bool_test_encode(Node*);

// Check if dominating test is subsuming 'this' one.
//
//              cmp
//              / \
//     (r1)  bool  \
//            /    bool (r2)
//    (dom) if       \
//            \       )
//    (pre)  if[TF]  /
//               \  /
//                if (this)
//   \r1
//  r2\  eqT  eqF  neT  neF  ltT  ltF  leT  leF  gtT  gtF  geT  geF
//  eq    t    f    f    t    f    -    -    f    f    -    -    f
//  ne    f    t    t    f    t    -    -    t    t    -    -    t
//  lt    f    -    -    f    t    f    -    f    f    -    f    t
//  le    t    -    -    t    t    -    t    f    f    t    -    t
//  gt    f    -    -    f    f    -    f    t    t    f    -    f
//  ge    t    -    -    t    f    t    -    t    t    -    t    f
//
Node* IfNode::simple_subsuming(PhaseIterGVN* igvn) {
  // Table encoding: N/A (na), True-branch (tb), False-branch (fb).
  static enum { na, tb, fb } s_short_circuit_map[6][12] = {
  /*rel: eq+T eq+F ne+T ne+F lt+T lt+F le+T le+F gt+T gt+F ge+T ge+F*/
  /*eq*/{ tb,  fb,  fb,  tb,  fb,  na,  na,  fb,  fb,  na,  na,  fb },
  /*ne*/{ fb,  tb,  tb,  fb,  tb,  na,  na,  tb,  tb,  na,  na,  tb },
  /*lt*/{ fb,  na,  na,  fb,  tb,  fb,  na,  fb,  fb,  na,  fb,  tb },
  /*le*/{ tb,  na,  na,  tb,  tb,  na,  tb,  fb,  fb,  tb,  na,  tb },
  /*gt*/{ fb,  na,  na,  fb,  fb,  na,  fb,  tb,  tb,  fb,  na,  fb },
  /*ge*/{ tb,  na,  na,  tb,  fb,  tb,  na,  tb,  tb,  na,  tb,  fb }};

  Node* pre = in(0);
  if (!pre->is_IfTrue() && !pre->is_IfFalse()) {
    return nullptr;
  }
  Node* dom = pre->in(0);
  if (!dom->is_If()) {
    return nullptr;
  }
  Node* bol = in(1);
  if (!bol->is_Bool()) {
    return nullptr;
  }
  Node* cmp = in(1)->in(1);
  if (!cmp->is_Cmp()) {
    return nullptr;
  }

  if (!dom->in(1)->is_Bool()) {
    return nullptr;
  }
  if (dom->in(1)->in(1) != cmp) {  // Not same cond?
    return nullptr;
  }

  int drel = subsuming_bool_test_encode(dom->in(1));
  int trel = subsuming_bool_test_encode(bol);
  int bout = pre->is_IfFalse() ? 1 : 0;

  if (drel < 0 || trel < 0) {
    return nullptr;
  }
  int br = s_short_circuit_map[trel][2*drel+bout];
  if (br == na) {
    return nullptr;
  }
#ifndef PRODUCT
  if (TraceIterativeGVN) {
    tty->print("   Subsumed IfNode: "); dump();
  }
#endif
  // Replace condition with constant True(1)/False(0).
  bool is_always_true = br == tb;
  set_req(1, igvn->intcon(is_always_true ? 1 : 0));

  // Update any data dependencies to the directly dominating test. This subsumed test is not immediately removed by igvn
  // and therefore subsequent optimizations might miss these data dependencies otherwise. There might be a dead loop
  // ('always_taken_proj' == 'pre') that is cleaned up later. Skip this case to make the iterator work properly.
  Node* always_taken_proj = proj_out(is_always_true);
  if (always_taken_proj != pre) {
    for (DUIterator_Fast imax, i = always_taken_proj->fast_outs(imax); i < imax; i++) {
      Node* u = always_taken_proj->fast_out(i);
      if (!u->is_CFG()) {
        igvn->replace_input_of(u, 0, pre);
        --i;
        --imax;
      }
    }
  }

  if (bol->outcnt() == 0) {
    igvn->remove_dead_node(bol);    // Kill the BoolNode.
  }
  return this;
}

// Map BoolTest to local table encoding. The BoolTest (e)numerals
//   { eq = 0, ne = 4, le = 5, ge = 7, lt = 3, gt = 1 }
// are mapped to table indices, while the remaining (e)numerals in BoolTest
//   { overflow = 2, no_overflow = 6, never = 8, illegal = 9 }
// are ignored (these are not modeled in the table).
//
static int subsuming_bool_test_encode(Node* node) {
  precond(node->is_Bool());
  BoolTest::mask x = node->as_Bool()->_test._test;
  switch (x) {
    case BoolTest::eq: return 0;
    case BoolTest::ne: return 1;
    case BoolTest::lt: return 2;
    case BoolTest::le: return 3;
    case BoolTest::gt: return 4;
    case BoolTest::ge: return 5;
    case BoolTest::overflow:
    case BoolTest::no_overflow:
    case BoolTest::never:
    case BoolTest::illegal:
    default:
      return -1;
  }
}

//------------------------------Identity---------------------------------------
// If the test is constant & we match, then we are the input Control
Node* IfProjNode::Identity(PhaseGVN* phase) {
  // Can only optimize if cannot go the other way
  const TypeTuple *t = phase->type(in(0))->is_tuple();
  if (t == TypeTuple::IFNEITHER || (always_taken(t) &&
       // During parsing (GVN) we don't remove dead code aggressively.
       // Cut off dead branch and let PhaseRemoveUseless take care of it.
      (!phase->is_IterGVN() ||
       // During IGVN, first wait for the dead branch to be killed.
       // Otherwise, the IfNode's control will have two control uses (the IfNode
       // that doesn't go away because it still has uses and this branch of the
       // If) which breaks other optimizations. Node::has_special_unique_user()
       // will cause this node to be reprocessed once the dead branch is killed.
       in(0)->outcnt() == 1))) {
    // IfNode control
    if (in(0)->is_BaseCountedLoopEnd()) {
      // CountedLoopEndNode may be eliminated by if subsuming, replace CountedLoopNode with LoopNode to
      // avoid mismatching between CountedLoopNode and CountedLoopEndNode in the following optimization.
      Node* head = unique_ctrl_out_or_null();
      if (head != nullptr && head->is_BaseCountedLoop() && head->in(LoopNode::LoopBackControl) == this) {
        Node* new_head = new LoopNode(head->in(LoopNode::EntryControl), this);
        phase->is_IterGVN()->register_new_node_with_optimizer(new_head);
        phase->is_IterGVN()->replace_node(head, new_head);
      }
    }
    return in(0)->in(0);
  }
  // no progress
  return this;
}

bool IfNode::is_zero_trip_guard() const {
  if (in(1)->is_Bool() && in(1)->in(1)->is_Cmp()) {
    return in(1)->in(1)->in(1)->Opcode() == Op_OpaqueZeroTripGuard;
  }
  return false;
}

void IfProjNode::pin_array_access_nodes(PhaseIterGVN* igvn) {
  for (DUIterator i = outs(); has_out(i); i++) {
    Node* u = out(i);
    if (!u->depends_only_on_test()) {
      continue;
    }
    Node* clone = u->pin_array_access_node();
    if (clone != nullptr) {
      clone = igvn->transform(clone);
      assert(clone != u, "shouldn't common");
      igvn->replace_node(u, clone);
      --i;
    }
  }
}

#ifndef PRODUCT
//------------------------------dump_spec--------------------------------------
void IfNode::dump_spec(outputStream *st) const {
  st->print("P=%f, C=%f",_prob,_fcnt);
}
#endif

//------------------------------idealize_test----------------------------------
// Try to canonicalize tests better.  Peek at the Cmp/Bool/If sequence and
// come up with a canonical sequence.  Bools getting 'eq', 'gt' and 'ge' forms
// converted to 'ne', 'le' and 'lt' forms.  IfTrue/IfFalse get swapped as
// needed.
static IfNode* idealize_test(PhaseGVN* phase, IfNode* iff) {
  assert(iff->in(0) != nullptr, "If must be live");

  if (iff->outcnt() != 2)  return nullptr; // Malformed projections.
  Node* old_if_f = iff->proj_out(false);
  Node* old_if_t = iff->proj_out(true);

  // CountedLoopEnds want the back-control test to be TRUE, regardless of
  // whether they are testing a 'gt' or 'lt' condition.  The 'gt' condition
  // happens in count-down loops
  if (iff->is_BaseCountedLoopEnd())  return nullptr;
  if (!iff->in(1)->is_Bool())  return nullptr; // Happens for partially optimized IF tests
  BoolNode *b = iff->in(1)->as_Bool();
  BoolTest bt = b->_test;
  // Test already in good order?
  if( bt.is_canonical() )
    return nullptr;

  // Flip test to be canonical.  Requires flipping the IfFalse/IfTrue and
  // cloning the IfNode.
  Node* new_b = phase->transform( new BoolNode(b->in(1), bt.negate()) );
  if( !new_b->is_Bool() ) return nullptr;
  b = new_b->as_Bool();

  PhaseIterGVN *igvn = phase->is_IterGVN();
  assert( igvn, "Test is not canonical in parser?" );

  // The IF node never really changes, but it needs to be cloned
  iff = iff->clone()->as_If();
  iff->set_req(1, b);
  iff->_prob = 1.0-iff->_prob;

  Node *prior = igvn->hash_find_insert(iff);
  if( prior ) {
    igvn->remove_dead_node(iff);
    iff = (IfNode*)prior;
  } else {
    // Cannot call transform on it just yet
    igvn->set_type_bottom(iff);
  }
  igvn->_worklist.push(iff);

  // Now handle projections.  Cloning not required.
  Node* new_if_f = (Node*)(new IfFalseNode( iff ));
  Node* new_if_t = (Node*)(new IfTrueNode ( iff ));

  igvn->register_new_node_with_optimizer(new_if_f);
  igvn->register_new_node_with_optimizer(new_if_t);
  // Flip test, so flip trailing control
  igvn->replace_node(old_if_f, new_if_t);
  igvn->replace_node(old_if_t, new_if_f);

  // Progress
  return iff;
}

Node* RangeCheckNode::Ideal(PhaseGVN *phase, bool can_reshape) {
  Node* res = Ideal_common(phase, can_reshape);
  if (res != NodeSentinel) {
    return res;
  }

  PhaseIterGVN *igvn = phase->is_IterGVN();
  // Setup to scan up the CFG looking for a dominating test
  Node* prev_dom = this;

  // Check for range-check vs other kinds of tests
  Node* index1;
  Node* range1;
  jint offset1;
  int flip1 = is_range_check(range1, index1, offset1);
  if (flip1) {
    Node* dom = in(0);
    // Try to remove extra range checks.  All 'up_one_dom' gives up at merges
    // so all checks we inspect post-dominate the top-most check we find.
    // If we are going to fail the current check and we reach the top check
    // then we are guaranteed to fail, so just start interpreting there.
    // We 'expand' the top 3 range checks to include all post-dominating
    // checks.
    //
    // Example:
    // a[i+x] // (1) 1 < x < 6
    // a[i+3] // (2)
    // a[i+4] // (3)
    // a[i+6] // max = max of all constants
    // a[i+2]
    // a[i+1] // min = min of all constants
    //
    // If x < 3:
    //   (1) a[i+x]: Leave unchanged
    //   (2) a[i+3]: Replace with a[i+max] = a[i+6]: i+x < i+3 <= i+6  -> (2) is covered
    //   (3) a[i+4]: Replace with a[i+min] = a[i+1]: i+1 < i+4 <= i+6  -> (3) and all following checks are covered
    //   Remove all other a[i+c] checks
    //
    // If x >= 3:
    //   (1) a[i+x]: Leave unchanged
    //   (2) a[i+3]: Replace with a[i+min] = a[i+1]: i+1 < i+3 <= i+x  -> (2) is covered
    //   (3) a[i+4]: Replace with a[i+max] = a[i+6]: i+1 < i+4 <= i+6  -> (3) and all following checks are covered
    //   Remove all other a[i+c] checks
    //
    // We only need the top 2 range checks if x is the min or max of all constants.
    //
    // This, however, only works if the interval [i+min,i+max] is not larger than max_int (i.e. abs(max - min) < max_int):
    // The theoretical max size of an array is max_int with:
    // - Valid index space: [0,max_int-1]
    // - Invalid index space: [max_int,-1] // max_int, min_int, min_int - 1 ..., -1
    //
    // The size of the consecutive valid index space is smaller than the size of the consecutive invalid index space.
    // If we choose min and max in such a way that:
    // - abs(max - min) < max_int
    // - i+max and i+min are inside the valid index space
    // then all indices [i+min,i+max] must be in the valid index space. Otherwise, the invalid index space must be
    // smaller than the valid index space which is never the case for any array size.
    //
    // Choosing a smaller array size only makes the valid index space smaller and the invalid index space larger and
    // the argument above still holds.
    //
    // Note that the same optimization with the same maximal accepted interval size can also be found in C1.
    const jlong maximum_number_of_min_max_interval_indices = (jlong)max_jint;

    // The top 3 range checks seen
    const int NRC = 3;
    RangeCheck prev_checks[NRC];
    int nb_checks = 0;

    // Low and high offsets seen so far
    jint off_lo = offset1;
    jint off_hi = offset1;

    bool found_immediate_dominator = false;

    // Scan for the top checks and collect range of offsets
    for (int dist = 0; dist < 999; dist++) { // Range-Check scan limit
      if (dom->Opcode() == Op_RangeCheck &&  // Not same opcode?
          prev_dom->in(0) == dom) { // One path of test does dominate?
        if (dom == this) return nullptr; // dead loop
        // See if this is a range check
        Node* index2;
        Node* range2;
        jint offset2;
        int flip2 = dom->as_RangeCheck()->is_range_check(range2, index2, offset2);
        // See if this is a _matching_ range check, checking against
        // the same array bounds.
        if (flip2 == flip1 && range2 == range1 && index2 == index1 &&
            dom->outcnt() == 2) {
          if (nb_checks == 0 && dom->in(1) == in(1)) {
            // Found an immediately dominating test at the same offset.
            // This kind of back-to-back test can be eliminated locally,
            // and there is no need to search further for dominating tests.
            assert(offset2 == offset1, "Same test but different offsets");
            found_immediate_dominator = true;
            break;
          }

          // "x - y" -> must add one to the difference for number of elements in [x,y]
          const jlong diff = (jlong)MIN2(offset2, off_lo) - (jlong)MAX2(offset2, off_hi);
          if (ABS(diff) < maximum_number_of_min_max_interval_indices) {
            // Gather expanded bounds
            off_lo = MIN2(off_lo, offset2);
            off_hi = MAX2(off_hi, offset2);
            // Record top NRC range checks
            prev_checks[nb_checks % NRC].ctl = prev_dom->as_IfProj();
            prev_checks[nb_checks % NRC].off = offset2;
            nb_checks++;
          }
        }
      }
      prev_dom = dom;
      dom = up_one_dom(dom);
      if (!dom) break;
    }

    if (!found_immediate_dominator) {
      // Attempt to widen the dominating range check to cover some later
      // ones.  Since range checks "fail" by uncommon-trapping to the
      // interpreter, widening a check can make us speculatively enter
      // the interpreter.  If we see range-check deopt's, do not widen!
      if (!phase->C->allow_range_check_smearing())  return nullptr;

      if (can_reshape && !phase->C->post_loop_opts_phase()) {
        // We are about to perform range check smearing (i.e. remove this RangeCheck if it is dominated by
        // a series of RangeChecks which have a range that covers this RangeCheck). This can cause array access nodes to
        // be pinned. We want to avoid that and first allow range check elimination a chance to remove the RangeChecks
        // from loops. Hence, we delay range check smearing until after loop opts.
        phase->C->record_for_post_loop_opts_igvn(this);
        return nullptr;
      }

      // Didn't find prior covering check, so cannot remove anything.
      if (nb_checks == 0) {
        return nullptr;
      }
      // Constant indices only need to check the upper bound.
      // Non-constant indices must check both low and high.
      int chk0 = (nb_checks - 1) % NRC;
      if (index1) {
        if (nb_checks == 1) {
          return nullptr;
        } else {
          // If the top range check's constant is the min or max of
          // all constants we widen the next one to cover the whole
          // range of constants.
          RangeCheck rc0 = prev_checks[chk0];
          int chk1 = (nb_checks - 2) % NRC;
          RangeCheck rc1 = prev_checks[chk1];
          if (rc0.off == off_lo) {
            adjust_check(rc1.ctl, range1, index1, flip1, off_hi, igvn);
            prev_dom = rc1.ctl;
          } else if (rc0.off == off_hi) {
            adjust_check(rc1.ctl, range1, index1, flip1, off_lo, igvn);
            prev_dom = rc1.ctl;
          } else {
            // If the top test's constant is not the min or max of all
            // constants, we need 3 range checks. We must leave the
            // top test unchanged because widening it would allow the
            // accesses it protects to successfully read/write out of
            // bounds.
            if (nb_checks == 2) {
              return nullptr;
            }
            int chk2 = (nb_checks - 3) % NRC;
            RangeCheck rc2 = prev_checks[chk2];
            // The top range check a+i covers interval: -a <= i < length-a
            // The second range check b+i covers interval: -b <= i < length-b
            if (rc1.off <= rc0.off) {
              // if b <= a, we change the second range check to:
              // -min_of_all_constants <= i < length-min_of_all_constants
              // Together top and second range checks now cover:
              // -min_of_all_constants <= i < length-a
              // which is more restrictive than -b <= i < length-b:
              // -b <= -min_of_all_constants <= i < length-a <= length-b
              // The third check is then changed to:
              // -max_of_all_constants <= i < length-max_of_all_constants
              // so 2nd and 3rd checks restrict allowed values of i to:
              // -min_of_all_constants <= i < length-max_of_all_constants
              adjust_check(rc1.ctl, range1, index1, flip1, off_lo, igvn);
              adjust_check(rc2.ctl, range1, index1, flip1, off_hi, igvn);
            } else {
              // if b > a, we change the second range check to:
              // -max_of_all_constants <= i < length-max_of_all_constants
              // Together top and second range checks now cover:
              // -a <= i < length-max_of_all_constants
              // which is more restrictive than -b <= i < length-b:
              // -b < -a <= i < length-max_of_all_constants <= length-b
              // The third check is then changed to:
              // -max_of_all_constants <= i < length-max_of_all_constants
              // so 2nd and 3rd checks restrict allowed values of i to:
              // -min_of_all_constants <= i < length-max_of_all_constants
              adjust_check(rc1.ctl, range1, index1, flip1, off_hi, igvn);
              adjust_check(rc2.ctl, range1, index1, flip1, off_lo, igvn);
            }
            prev_dom = rc2.ctl;
          }
        }
      } else {
        RangeCheck rc0 = prev_checks[chk0];
        // 'Widen' the offset of the 1st and only covering check
        adjust_check(rc0.ctl, range1, index1, flip1, off_hi, igvn);
        // Test is now covered by prior checks, dominate it out
        prev_dom = rc0.ctl;
      }
      // The last RangeCheck is found to be redundant with a sequence of n (n >= 2) preceding RangeChecks.
      // If an array load is control dependent on the eliminated range check, the array load nodes (CastII and Load)
      // become control dependent on the last range check of the sequence, but they are really dependent on the entire
      // sequence of RangeChecks. If RangeCheck#n is later replaced by a dominating identical check, the array load
      // nodes must not float above the n-1 other RangeCheck in the sequence. We pin the array load nodes here to
      // guarantee it doesn't happen.
      //
      // RangeCheck#1                 RangeCheck#1
      //    |      \                     |      \
      //    |      uncommon trap         |      uncommon trap
      //    ..                           ..
      // RangeCheck#n              -> RangeCheck#n
      //    |      \                     |      \
      //    |      uncommon trap        CastII  uncommon trap
      // RangeCheck                     Load
      //    |      \
      //   CastII  uncommon trap
      //   Load

      return dominated_by(prev_dom, igvn, true);
    }
  } else {
    prev_dom = search_identical(4, igvn);

    if (prev_dom == nullptr) {
      return nullptr;
    }
  }

  // Replace dominated IfNode
  return dominated_by(prev_dom, igvn, false);
}

ParsePredicateNode::ParsePredicateNode(Node* control, Deoptimization::DeoptReason deopt_reason, PhaseGVN* gvn)
    : IfNode(control, gvn->intcon(1), PROB_MAX, COUNT_UNKNOWN),
      _deopt_reason(deopt_reason),
      _useless(false) {
  init_class_id(Class_ParsePredicate);
  gvn->C->add_parse_predicate(this);
  gvn->C->record_for_post_loop_opts_igvn(this);
#ifdef ASSERT
  switch (deopt_reason) {
    case Deoptimization::Reason_predicate:
    case Deoptimization::Reason_profile_predicate:
    case Deoptimization::Reason_loop_limit_check:
      break;
    default:
      assert(false, "unsupported deoptimization reason for Parse Predicate");
  }
#endif // ASSERT
}

Node* ParsePredicateNode::uncommon_trap() const {
  ParsePredicateUncommonProj* uncommon_proj = proj_out(0)->as_IfFalse();
  Node* uct_region_or_call = uncommon_proj->unique_ctrl_out();
  assert(uct_region_or_call->is_Region() || uct_region_or_call->is_Call(), "must be a region or call uct");
  return uct_region_or_call;
}

// Fold this node away once it becomes useless or at latest in post loop opts IGVN.
const Type* ParsePredicateNode::Value(PhaseGVN* phase) const {
  if (phase->type(in(0)) == Type::TOP) {
    return Type::TOP;
  }
  if (_useless || phase->C->post_loop_opts_phase()) {
    return TypeTuple::IFTRUE;
  } else {
    return bottom_type();
  }
}

#ifndef PRODUCT
void ParsePredicateNode::dump_spec(outputStream* st) const {
  st->print(" #");
  switch (_deopt_reason) {
    case Deoptimization::DeoptReason::Reason_predicate:
      st->print("Loop ");
      break;
    case Deoptimization::DeoptReason::Reason_profile_predicate:
      st->print("Profiled_Loop ");
      break;
    case Deoptimization::DeoptReason::Reason_loop_limit_check:
      st->print("Loop_Limit_Check ");
      break;
    default:
      fatal("unknown kind");
  }
}

#endif // NOT PRODUCT<|MERGE_RESOLUTION|>--- conflicted
+++ resolved
@@ -1030,12 +1030,7 @@
     if (failtype != nullptr) {
       const TypeInt* type2 = filtered_int_type(igvn, n, fail);
       if (type2 != nullptr) {
-<<<<<<< HEAD
         if (failtype->filter(type2) == Type::TOP) {
-=======
-        failtype = failtype->join(type2)->is_int();
-        if (failtype->empty()) {
->>>>>>> bdd1aebe
           // previous if determines the result of this if so
           // replace Bool with constant
           igvn->replace_input_of(this, 1, igvn->intcon(success->_con));
