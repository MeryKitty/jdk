/*
 * Copyright (c) 1997, 2017, Oracle and/or its affiliates. All rights reserved.
 * DO NOT ALTER OR REMOVE COPYRIGHT NOTICES OR THIS FILE HEADER.
 *
 * This code is free software; you can redistribute it and/or modify it
 * under the terms of the GNU General Public License version 2 only, as
 * published by the Free Software Foundation.
 *
 * This code is distributed in the hope that it will be useful, but WITHOUT
 * ANY WARRANTY; without even the implied warranty of MERCHANTABILITY or
 * FITNESS FOR A PARTICULAR PURPOSE.  See the GNU General Public License
 * version 2 for more details (a copy is included in the LICENSE file that
 * accompanied this code).
 *
 * You should have received a copy of the GNU General Public License version
 * 2 along with this work; if not, write to the Free Software Foundation,
 * Inc., 51 Franklin St, Fifth Floor, Boston, MA 02110-1301 USA.
 *
 * Please contact Oracle, 500 Oracle Parkway, Redwood Shores, CA 94065 USA
 * or visit www.oracle.com if you need additional information or have any
 * questions.
 *
 */

#include "precompiled.hpp"
#include "classfile/stringTable.hpp"
#include "classfile/symbolTable.hpp"
#include "code/icBuffer.hpp"
#include "gc/shared/collectedHeap.hpp"
#include "interpreter/bytecodes.hpp"
#include "memory/universe.hpp"
#include "prims/methodHandles.hpp"
#include "runtime/globals.hpp"
#include "runtime/handles.inline.hpp"
#include "runtime/icache.hpp"
#include "runtime/init.hpp"
#include "runtime/safepoint.hpp"
#include "runtime/sharedRuntime.hpp"
#include "services/memTracker.hpp"
#include "utilities/macros.hpp"


// Initialization done by VM thread in vm_init_globals()
void check_ThreadShadow();
void eventlog_init();
void mutex_init();
void chunkpool_init();
void perfMemory_init();
void SuspendibleThreadSet_init() NOT_ALL_GCS_RETURN;

// Initialization done by Java thread in init_globals()
void management_init();
void bytecodes_init();
void classLoader_init1();
void compilationPolicy_init();
void codeCache_init();
void VM_Version_init();
void os_init_globals();        // depends on VM_Version_init, before universe_init
void stubRoutines_init1();
jint universe_init();          // depends on codeCache_init and stubRoutines_init
#if INCLUDE_ALL_GCS
// depends on universe_init, must be before interpreter_init (currently only on SPARC)
<<<<<<< HEAD
void g1_barrier_stubs_init() NOT_SPARC({});
=======
#ifndef ZERO
void g1_barrier_stubs_init() NOT_SPARC({});
#else
void g1_barrier_stubs_init() {};
#endif
>>>>>>> a908316a
#endif
void interpreter_init();       // before any methods loaded
void invocationCounter_init(); // before any methods loaded
void marksweep_init();
void accessFlags_init();
void templateTable_init();
void InterfaceSupport_init();
void universe2_init();  // dependent on codeCache_init and stubRoutines_init, loads primordial classes
void referenceProcessor_init();
void jni_handles_init();
void vmStructs_init();

void vtableStubs_init();
void InlineCacheBuffer_init();
void compilerOracle_init();
bool compileBroker_init();
void dependencyContext_init();

// Initialization after compiler initialization
bool universe_post_init();  // must happen after compiler_init
void javaClasses_init();  // must happen after vtable initialization
void stubRoutines_init2(); // note: StubRoutines need 2-phase init

// Do not disable thread-local-storage, as it is important for some
// JNI/JVM/JVMTI functions and signal handlers to work properly
// during VM shutdown
void perfMemory_exit();
void ostream_exit();

void vm_init_globals() {
  check_ThreadShadow();
  basic_types_init();
  eventlog_init();
  mutex_init();
  chunkpool_init();
  perfMemory_init();
  SuspendibleThreadSet_init();
}


jint init_globals() {
  HandleMark hm;
  management_init();
  bytecodes_init();
  classLoader_init1();
  compilationPolicy_init();
  codeCache_init();
  VM_Version_init();
  os_init_globals();
  stubRoutines_init1();
  jint status = universe_init();  // dependent on codeCache_init and
                                  // stubRoutines_init1 and metaspace_init.
  if (status != JNI_OK)
    return status;

#if INCLUDE_ALL_GCS
  g1_barrier_stubs_init();   // depends on universe_init, must be before interpreter_init
#endif
  interpreter_init();        // before any methods loaded
  invocationCounter_init();  // before any methods loaded
  marksweep_init();
  accessFlags_init();
  templateTable_init();
  InterfaceSupport_init();
  SharedRuntime::generate_stubs();
  universe2_init();  // dependent on codeCache_init and stubRoutines_init1
  referenceProcessor_init();
  jni_handles_init();
#if INCLUDE_VM_STRUCTS
  vmStructs_init();
#endif // INCLUDE_VM_STRUCTS

  vtableStubs_init();
  InlineCacheBuffer_init();
  compilerOracle_init();
  dependencyContext_init();

  if (!compileBroker_init()) {
    return JNI_EINVAL;
  }
  VMRegImpl::set_regName();

  if (!universe_post_init()) {
    return JNI_ERR;
  }
  javaClasses_init();   // must happen after vtable initialization
  stubRoutines_init2(); // note: StubRoutines need 2-phase init
  MethodHandles::generate_adapters();

#if INCLUDE_NMT
  // Solaris stack is walkable only after stubRoutines are set up.
  // On Other platforms, the stack is always walkable.
  NMT_stack_walkable = true;
#endif // INCLUDE_NMT

  // All the flags that get adjusted by VM_Version_init and os::init_2
  // have been set so dump the flags now.
  if (PrintFlagsFinal || PrintFlagsRanges) {
    CommandLineFlags::printFlags(tty, false, PrintFlagsRanges);
  }

  return JNI_OK;
}


void exit_globals() {
  static bool destructorsCalled = false;
  if (!destructorsCalled) {
    destructorsCalled = true;
    perfMemory_exit();
    if (PrintSafepointStatistics) {
      // Print the collected safepoint statistics.
      SafepointSynchronize::print_stat_on_exit();
    }
    if (PrintStringTableStatistics) {
      SymbolTable::dump(tty);
      StringTable::dump(tty);
    }
    ostream_exit();
  }
}

static volatile bool _init_completed = false;

bool is_init_completed() {
  return _init_completed;
}


void set_init_completed() {
  assert(Universe::is_fully_initialized(), "Should have completed initialization");
  _init_completed = true;
}<|MERGE_RESOLUTION|>--- conflicted
+++ resolved
@@ -60,15 +60,11 @@
 jint universe_init();          // depends on codeCache_init and stubRoutines_init
 #if INCLUDE_ALL_GCS
 // depends on universe_init, must be before interpreter_init (currently only on SPARC)
-<<<<<<< HEAD
-void g1_barrier_stubs_init() NOT_SPARC({});
-=======
 #ifndef ZERO
 void g1_barrier_stubs_init() NOT_SPARC({});
 #else
 void g1_barrier_stubs_init() {};
 #endif
->>>>>>> a908316a
 #endif
 void interpreter_init();       // before any methods loaded
 void invocationCounter_init(); // before any methods loaded
