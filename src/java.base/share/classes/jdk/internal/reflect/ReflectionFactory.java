--- conflicted
+++ resolved
@@ -191,22 +191,11 @@
             method = root;
         }
 
-<<<<<<< HEAD
         if (useDirectMethodHandle) {
             if (useNativeAccessor(method)) {
                 return DirectMethodAccessorImpl.nativeAccessor(method, callerSensitive);
             }
             return MethodHandleAccessorFactory.newMethodAccessor(method, callerSensitive);
-=======
-        if (noInflation && !method.getDeclaringClass().isHidden()) {
-            return new MethodAccessorGenerator().
-                generateMethod(method.getDeclaringClass(),
-                               method.getName(),
-                               method.getParameterTypes(),
-                               method.getReturnType(),
-                               method.getExceptionTypes(),
-                               method.getModifiers());
->>>>>>> 02c9bf08
         } else {
             if (!useDirectMethodHandle && noInflation
                     && !method.getDeclaringClass().isHidden()
@@ -282,7 +271,6 @@
         }
     }
 
-<<<<<<< HEAD
     /*
      * Returns true if NativeAccessor should be used.
      */
@@ -307,21 +295,6 @@
         if (member.isVarArgs() &&
                 (paramCount == 0 || !(member.getParameterTypes()[paramCount-1].isArray()))) {
             return true;
-=======
-        if (noInflation && !c.getDeclaringClass().isHidden()) {
-            return new MethodAccessorGenerator().
-                generateConstructor(c.getDeclaringClass(),
-                                    c.getParameterTypes(),
-                                    c.getExceptionTypes(),
-                                    c.getModifiers());
-        } else {
-            NativeConstructorAccessorImpl acc =
-                new NativeConstructorAccessorImpl(c);
-            DelegatingConstructorAccessorImpl res =
-                new DelegatingConstructorAccessorImpl(acc);
-            acc.setParent(res);
-            return res;
->>>>>>> 02c9bf08
         }
         return false;
     }
