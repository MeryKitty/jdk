/*
 * Copyright (c) 2021, 2023, Oracle and/or its affiliates. All rights reserved.
 * DO NOT ALTER OR REMOVE COPYRIGHT NOTICES OR THIS FILE HEADER.
 *
 * This code is free software; you can redistribute it and/or modify it
 * under the terms of the GNU General Public License version 2 only, as
 * published by the Free Software Foundation.
 *
 * This code is distributed in the hope that it will be useful, but WITHOUT
 * ANY WARRANTY; without even the implied warranty of MERCHANTABILITY or
 * FITNESS FOR A PARTICULAR PURPOSE.  See the GNU General Public License
 * version 2 for more details (a copy is included in the LICENSE file that
 * accompanied this code).
 *
 * You should have received a copy of the GNU General Public License version
 * 2 along with this work; if not, write to the Free Software Foundation,
 * Inc., 51 Franklin St, Fifth Floor, Boston, MA 02110-1301 USA.
 *
 * Please contact Oracle, 500 Oracle Parkway, Redwood Shores, CA 94065 USA
 * or visit www.oracle.com if you need additional information or have any
 * questions.
 */

package compiler.lib.ir_framework;

import compiler.lib.ir_framework.driver.irmatching.mapping.*;
import compiler.lib.ir_framework.shared.CheckedTestFrameworkException;
import compiler.lib.ir_framework.shared.TestFormat;
import compiler.lib.ir_framework.shared.TestFormatException;
import jdk.test.lib.Platform;
import jdk.test.whitebox.WhiteBox;

import java.util.HashMap;
import java.util.Map;

/**
 * This class specifies IR node placeholder strings (also referred to as just "IR nodes") with mappings to regexes
 * depending on the selected compile phases. The mappings are stored in {@link #IR_NODE_MAPPINGS}. Each IR node
 * placeholder string is mapped to a {@link IRNodeMapEntry} instance defined in
 * {@link compiler.lib.ir_framework.driver.irmatching.mapping}.
 *
 * <p>
 * IR node placeholder strings can be used in {@link IR#failOn()} and/or {@link IR#counts()} attributes to define IR
 * constraints. They usually represent a single C2 IR node or a group of them.
 *
 * <p>
 * Each IR node placeholder string is accompanied by a static block that defines an IR node placeholder to regex(es)
 * mapping. The IR framework will automatically replace each IR node placeholder string in a user defined test with a
 * regex depending on the selected compile phases in {@link IR#phase} and the provided mapping.
 *
 * <p>
 * Each mapping must define a default compile phase which is applied when the user does not explicitly set the
 * {@link IR#phase()} attribute or when directly using {@link CompilePhase#DEFAULT}. In this case, the IR framework
 * falls back on the default compile phase of any {@link IRNodeMapEntry}.
 *
 * <p>
 * The IR framework reports a {@link TestFormatException} if:
 * <ul>
 *     <li><p> A user test specifies a compile phase for which no mapping is defined in this class.</li>
 *     <li><p> An IR node placeholder string is either missing a mapping or does not provide a regex for a specified
 *             compile phase in {@link IR#phase}.
 * </ul>
 *
 * <p>
 * There are two types of IR nodes:
 * <ul>
 *     <li><p>Normal IR nodes: The IR node placeholder string is directly replaced by a regex.</li>
 *     <li><p>Composite IR nodes:  The IR node placeholder string contains an additional {@link #COMPOSITE_PREFIX}.
 *                                 Using this IR node expects another user provided string in the constraint list of
 *                                 {@link IR#failOn()} and {@link IR#counts()}. They cannot be used as normal IR nodes.
 *                                 Trying to do so will result in a format violation error.</li>
 * </ul>
 */
public class IRNode {
    /**
     * Prefix for normal IR nodes.
     */
    private static final String PREFIX = "_#";
    /**
     * Prefix for composite IR nodes.
     */
    private static final String COMPOSITE_PREFIX = PREFIX + "C#";
    private static final String POSTFIX = "#_";

    private static final String START = "(\\d+(\\s){2}(";
    private static final String MID = ".*)+(\\s){2}===.*";
    private static final String END = ")";
    private static final String STORE_OF_CLASS_POSTFIX = "(:|\\+)\\S* \\*" + END;
    private static final String LOAD_OF_CLASS_POSTFIX = "(:|\\+)\\S* \\*" + END;

    public static final String IS_REPLACED = "#IS_REPLACED#"; // Is replaced by an additional user-defined string.


    /**
     * IR placeholder string to regex-for-compile-phase map.
     */
    private static final Map<String, IRNodeMapEntry> IR_NODE_MAPPINGS = new HashMap<>();

    /*
     * Start of IR placeholder string definitions followed by a static block defining the regex-for-compile-phase mapping.
     * An IR node placeholder string must start with PREFIX for normal IR nodes or COMPOSITE_PREFIX for composite IR
     * nodes (see class description above).
     *
     * An IR node definition looks like this:
     *
     * public static final String IR_NODE = [PREFIX|COMPOSITE_PREFIX] + "IR_NODE" + POSTFIX;
     * static {
     *    // Define IR_NODE to regex-for-compile-phase mapping. Create a new IRNodeMapEntry object and add it to
     *    // IR_NODE_MAPPINGS. This can be done by using the helper methods defined after all IR node placeholder string
     *    // definitions.
     * }
     */

    public static final String ABS_D = PREFIX + "ABS_D" + POSTFIX;
    static {
        beforeMatchingNameRegex(ABS_D, "AbsD");
    }

    public static final String ABS_F = PREFIX + "ABS_F" + POSTFIX;
    static {
        beforeMatchingNameRegex(ABS_F, "AbsF");
    }

    public static final String ABS_I = PREFIX + "ABS_I" + POSTFIX;
    static {
        beforeMatchingNameRegex(ABS_I, "AbsI");
    }

    public static final String ABS_L = PREFIX + "ABS_L" + POSTFIX;
    static {
        beforeMatchingNameRegex(ABS_L, "AbsL");
    }

    public static final String ABS_V = PREFIX + "ABS_V" + POSTFIX;
    static {
        beforeMatchingNameRegex(ABS_V, "AbsV(B|S|I|L|F|D)");
    }

    public static final String ADD = PREFIX + "ADD" + POSTFIX;
    static {
        beforeMatchingNameRegex(ADD, "Add(I|L|F|D|P)");
    }

    public static final String ADD_I = PREFIX + "ADD_I" + POSTFIX;
    static {
        beforeMatchingNameRegex(ADD_I, "AddI");
    }

    public static final String ADD_L = PREFIX + "ADD_L" + POSTFIX;
    static {
        beforeMatchingNameRegex(ADD_L, "AddL");
    }

    public static final String ADD_V = PREFIX + "ADD_V" + POSTFIX;
    static {
        beforeMatchingNameRegex(ADD_V, "AddV(B|S|I|L|F|D)");
    }

    public static final String ADD_VD = PREFIX + "ADD_VD" + POSTFIX;
    static {
        beforeMatchingNameRegex(ADD_VD, "AddVD");
    }

    public static final String ADD_VI = PREFIX + "ADD_VI" + POSTFIX;
    static {
        beforeMatchingNameRegex(ADD_VI, "AddVI");
    }

    public static final String ADD_VF = PREFIX + "ADD_VF" + POSTFIX;
    static {
        beforeMatchingNameRegex(ADD_VF, "AddVF");
    }

    public static final String ADD_REDUCTION_V = PREFIX + "ADD_REDUCTION_V" + POSTFIX;
    static {
        beforeMatchingNameRegex(ADD_REDUCTION_V, "AddReductionV(B|S|I|L|F|D)");
    }

    public static final String ADD_REDUCTION_VD = PREFIX + "ADD_REDUCTION_VD" + POSTFIX;
    static {
        superWordNodes(ADD_REDUCTION_VD, "AddReductionVD");
    }

    public static final String ADD_REDUCTION_VF = PREFIX + "ADD_REDUCTION_VF" + POSTFIX;
    static {
        superWordNodes(ADD_REDUCTION_VF, "AddReductionVF");
    }

    public static final String ADD_REDUCTION_VI = PREFIX + "ADD_REDUCTION_VI" + POSTFIX;
    static {
        superWordNodes(ADD_REDUCTION_VI, "AddReductionVI");
    }

    public static final String ADD_REDUCTION_VL = PREFIX + "ADD_REDUCTION_VL" + POSTFIX;
    static {
        superWordNodes(ADD_REDUCTION_VL, "AddReductionVL");
    }

    public static final String ALLOC = PREFIX + "ALLOC" + POSTFIX;
    static {
        String optoRegex = "(.*precise .*\\R((.*(?i:mov|xorl|nop|spill).*|\\s*)\\R)*.*(?i:call,static).*wrapper for: _new_instance_Java" + END;
        allocNodes(ALLOC, "Allocate", optoRegex);
    }

    public static final String ALLOC_OF = COMPOSITE_PREFIX + "ALLOC_OF" + POSTFIX;
    static {
        String regex = "(.*precise .*" + IS_REPLACED + ":.*\\R((.*(?i:mov|xorl|nop|spill).*|\\s*)\\R)*.*(?i:call,static).*wrapper for: _new_instance_Java" + END;
        optoOnly(ALLOC_OF, regex);
    }

    public static final String ALLOC_ARRAY = PREFIX + "ALLOC_ARRAY" + POSTFIX;
    static {
        String optoRegex = "(.*precise \\[.*\\R((.*(?i:mov|xor|nop|spill).*|\\s*|.*(LGHI|LI).*)\\R)*.*(?i:call,static).*wrapper for: _new_array_Java" + END;
        allocNodes(ALLOC_ARRAY, "AllocateArray", optoRegex);
    }

    public static final String ALLOC_ARRAY_OF = COMPOSITE_PREFIX + "ALLOC_ARRAY_OF" + POSTFIX;
    static {
        String regex = "(.*precise \\[.*" + IS_REPLACED + ":.*\\R((.*(?i:mov|xorl|nop|spill).*|\\s*|.*(LGHI|LI).*)\\R)*.*(?i:call,static).*wrapper for: _new_array_Java" + END;
        optoOnly(ALLOC_ARRAY_OF, regex);
    }

    public static final String AND = PREFIX + "AND" + POSTFIX;
    static {
        beforeMatchingNameRegex(AND, "And(I|L)");
    }

    public static final String AND_I = PREFIX + "AND_I" + POSTFIX;
    static {
        beforeMatchingNameRegex(AND_I, "AndI");
    }

    public static final String AND_L = PREFIX + "AND_L" + POSTFIX;
    static {
        beforeMatchingNameRegex(AND_L, "AndL");
    }

    public static final String AND_V = PREFIX + "AND_V" + POSTFIX;
    static {
        beforeMatchingNameRegex(AND_V, "AndV");
    }

    public static final String AND_V_MASK = PREFIX + "AND_V_MASK" + POSTFIX;
    static {
        beforeMatchingNameRegex(AND_V_MASK, "AndVMask");
    }

    public static final String AND_REDUCTION_V = PREFIX + "AND_REDUCTION_V" + POSTFIX;
    static {
        superWordNodes(AND_REDUCTION_V, "AndReductionV");
    }

    public static final String CALL = PREFIX + "CALL" + POSTFIX;
    static {
        beforeMatchingNameRegex(CALL, "Call.*Java");
    }

    public static final String CALL_OF_METHOD = COMPOSITE_PREFIX + "CALL_OF_METHOD" + POSTFIX;
    static {
        callOfNodes(CALL_OF_METHOD, "Call.*Java");
    }

    public static final String STATIC_CALL_OF_METHOD = COMPOSITE_PREFIX + "STATIC_CALL_OF_METHOD" + POSTFIX;
    static {
        callOfNodes(STATIC_CALL_OF_METHOD, "CallStaticJava");
    }

    public static final String CAST_II = PREFIX + "CAST_II" + POSTFIX;
    static {
        beforeMatchingNameRegex(CAST_II, "CastII");
    }

    public static final String CAST_LL = PREFIX + "CAST_LL" + POSTFIX;
    static {
        beforeMatchingNameRegex(CAST_LL, "CastLL");
    }

    public static final String CHECKCAST_ARRAY = PREFIX + "CHECKCAST_ARRAY" + POSTFIX;
    static {
        String regex = "(((?i:cmp|CLFI|CLR).*precise \\[.*:|.*(?i:mov|or).*precise \\[.*:.*\\R.*(cmp|CMP|CLR))" + END;
        optoOnly(CHECKCAST_ARRAY, regex);
    }

    public static final String CHECKCAST_ARRAY_OF = COMPOSITE_PREFIX + "CHECKCAST_ARRAY_OF" + POSTFIX;
    static {
        String regex = "(((?i:cmp|CLFI|CLR).*precise \\[.*" + IS_REPLACED + ":|.*(?i:mov|or).*precise \\[.*" + IS_REPLACED + ":.*\\R.*(cmp|CMP|CLR))" + END;
        optoOnly(CHECKCAST_ARRAY_OF, regex);
    }

    // Does not work on s390 (a rule containing this regex will be skipped on s390).
    public static final String CHECKCAST_ARRAYCOPY = PREFIX + "CHECKCAST_ARRAYCOPY" + POSTFIX;
    static {
        String regex = "(.*((?i:call_leaf_nofp,runtime)|CALL,\\s?runtime leaf nofp|BCTRL.*.leaf call).*checkcast_arraycopy.*" + END;
        optoOnly(CHECKCAST_ARRAYCOPY, regex);
    }

    public static final String CLASS_CHECK_TRAP = PREFIX + "CLASS_CHECK_TRAP" + POSTFIX;
    static {
        trapNodes(CLASS_CHECK_TRAP, "class_check");
    }

    public static final String CMOVE_I = PREFIX + "CMOVE_I" + POSTFIX;
    static {
        beforeMatchingNameRegex(CMOVE_I, "CMoveI");
    }

    public static final String CMOVE_VD = PREFIX + "CMOVE_VD" + POSTFIX;
    static {
        superWordNodes(CMOVE_VD, "CMoveVD");
    }

    public static final String CMOVE_VF = PREFIX + "CMOVE_VF" + POSTFIX;
    static {
        superWordNodes(CMOVE_VF, "CMoveVF");
    }

    public static final String CMP_I = PREFIX + "CMP_I" + POSTFIX;
    static {
        beforeMatchingNameRegex(CMP_I, "CmpI");
    }

    public static final String CMP_L = PREFIX + "CMP_L" + POSTFIX;
    static {
        beforeMatchingNameRegex(CMP_L, "CmpL");
    }

    public static final String CMP_U = PREFIX + "CMP_U" + POSTFIX;
    static {
        beforeMatchingNameRegex(CMP_U, "CmpU");
    }

    public static final String CMP_U3 = PREFIX + "CMP_U3" + POSTFIX;
    static {
        beforeMatchingNameRegex(CMP_U3, "CmpU3");
    }

    public static final String CMP_UL = PREFIX + "CMP_UL" + POSTFIX;
    static {
        beforeMatchingNameRegex(CMP_UL, "CmpUL");
    }

    public static final String CMP_UL3 = PREFIX + "CMP_UL3" + POSTFIX;
    static {
        beforeMatchingNameRegex(CMP_UL3, "CmpUL3");
    }

    public static final String COMPRESS_BITS = PREFIX + "COMPRESS_BITS" + POSTFIX;
    static {
        beforeMatchingNameRegex(COMPRESS_BITS, "CompressBits");
    }

    public static final String CONV_I2L = PREFIX + "CONV_I2L" + POSTFIX;
    static {
        beforeMatchingNameRegex(CONV_I2L, "ConvI2L");
    }

    public static final String CONV_L2I = PREFIX + "CONV_L2I" + POSTFIX;
    static {
        beforeMatchingNameRegex(CONV_L2I, "ConvL2I");
    }

    public static final String CON_I = PREFIX + "CON_I" + POSTFIX;
    static {
        beforeMatchingNameRegex(CON_I, "ConI");
    }

    public static final String CON_L = PREFIX + "CON_L" + POSTFIX;
    static {
        beforeMatchingNameRegex(CON_L, "ConL");
    }

    public static final String COUNTED_LOOP = PREFIX + "COUNTED_LOOP" + POSTFIX;
    static {
        String regex = START + "CountedLoop\\b" + MID + END;
        fromAfterCountedLoops(COUNTED_LOOP, regex);
    }

    public static final String COUNTED_LOOP_MAIN = PREFIX + "COUNTED_LOOP_MAIN" + POSTFIX;
    static {
        String regex = START + "CountedLoop\\b" + MID + "main" + END;
        fromAfterCountedLoops(COUNTED_LOOP_MAIN, regex);
    }

    public static final String DIV = PREFIX + "DIV" + POSTFIX;
    static {
        beforeMatchingNameRegex(DIV, "Div(I|L|F|D)");
    }

    public static final String DIV_BY_ZERO_TRAP = PREFIX + "DIV_BY_ZERO_TRAP" + POSTFIX;
    static {
        trapNodes(DIV_BY_ZERO_TRAP, "div0_check");
    }

    public static final String DIV_L = PREFIX + "DIV_L" + POSTFIX;
    static {
        beforeMatchingNameRegex(DIV_L, "DivL");
    }

    public static final String DIV_V = PREFIX + "DIV_V" + POSTFIX;
    static {
        beforeMatchingNameRegex(DIV_V, "DivV(F|D)");
    }

    public static final String DYNAMIC_CALL_OF_METHOD = COMPOSITE_PREFIX + "DYNAMIC_CALL_OF_METHOD" + POSTFIX;
    static {
        callOfNodes(DYNAMIC_CALL_OF_METHOD, "CallDynamicJava");
    }

    public static final String EXPAND_BITS = PREFIX + "EXPAND_BITS" + POSTFIX;
    static {
        beforeMatchingNameRegex(EXPAND_BITS, "ExpandBits");
    }

    public static final String FAST_LOCK = PREFIX + "FAST_LOCK" + POSTFIX;
    static {
        beforeMatchingNameRegex(FAST_LOCK, "FastLock");
    }

    public static final String FAST_UNLOCK = PREFIX + "FAST_UNLOCK" + POSTFIX;
    static {
        String regex = START + "FastUnlock" + MID + END;
        fromMacroToBeforeMatching(FAST_UNLOCK, regex);
    }

    public static final String FIELD_ACCESS = PREFIX + "FIELD_ACCESS" + POSTFIX;
    static {
        String regex = "(.*Field: *" + END;
        optoOnly(FIELD_ACCESS, regex);
    }

    public static final String FMA_V = PREFIX + "FMA_V" + POSTFIX;
    static {
        beforeMatchingNameRegex(FMA_V, "FmaV(F|D)");
    }

    public static final String IF = PREFIX + "IF" + POSTFIX;
    static {
        beforeMatchingNameRegex(IF, "If\\b");
    }

    // Does not work for VM builds without JVMCI like x86_32 (a rule containing this regex will be skipped without having JVMCI built).
    public static final String INTRINSIC_OR_TYPE_CHECKED_INLINING_TRAP = PREFIX + "INTRINSIC_OR_TYPE_CHECKED_INLINING_TRAP" + POSTFIX;
    static {
        trapNodes(INTRINSIC_OR_TYPE_CHECKED_INLINING_TRAP,"intrinsic_or_type_checked_inlining");
    }

    public static final String INTRINSIC_TRAP = PREFIX + "INTRINSIC_TRAP" + POSTFIX;
    static {
        trapNodes(INTRINSIC_TRAP,"intrinsic");
    }

    // Is only supported on riscv64.
    public static final String IS_FINITE_D = PREFIX + "IS_FINITE_D" + POSTFIX;
    static {
        beforeMatchingNameRegex(IS_FINITE_D, "IsFiniteD");
    }

    // Is only supported on riscv64.
    public static final String IS_FINITE_F = PREFIX + "IS_FINITE_F" + POSTFIX;
    static {
        beforeMatchingNameRegex(IS_FINITE_F, "IsFiniteF");
    }

    public static final String IS_INFINITE_D = PREFIX + "IS_INFINITE_D" + POSTFIX;
    static {
        beforeMatchingNameRegex(IS_INFINITE_D, "IsInfiniteD");
    }

    public static final String IS_INFINITE_F = PREFIX + "IS_INFINITE_F" + POSTFIX;
    static {
        beforeMatchingNameRegex(IS_INFINITE_F, "IsInfiniteF");
    }

    public static final String LOAD = PREFIX + "LOAD" + POSTFIX;
    static {
        beforeMatchingNameRegex(LOAD, "Load(B|UB|S|US|I|L|F|D|P|N)");
    }

    public static final String LOAD_OF_CLASS = COMPOSITE_PREFIX + "LOAD_OF_CLASS" + POSTFIX;
    static {
        loadOfNodes(LOAD_OF_CLASS, "Load(B|UB|S|US|I|L|F|D|P|N)");
    }

    public static final String LOAD_B = PREFIX + "LOAD_B" + POSTFIX;
    static {
        beforeMatchingNameRegex(LOAD_B, "LoadB");
    }

    public static final String LOAD_B_OF_CLASS = COMPOSITE_PREFIX + "LOAD_B_OF_CLASS" + POSTFIX;
    static {
        loadOfNodes(LOAD_B_OF_CLASS, "LoadB");
    }

    public static final String LOAD_D = PREFIX + "LOAD_D" + POSTFIX;
    static {
        beforeMatchingNameRegex(LOAD_D, "LoadD");
    }

    public static final String LOAD_D_OF_CLASS = COMPOSITE_PREFIX + "LOAD_D_OF_CLASS" + POSTFIX;
    static {
        loadOfNodes(LOAD_D_OF_CLASS, "LoadD");
    }

    public static final String LOAD_F = PREFIX + "LOAD_F" + POSTFIX;
    static {
        beforeMatchingNameRegex(LOAD_F, "LoadF");
    }

    public static final String LOAD_F_OF_CLASS = COMPOSITE_PREFIX + "LOAD_F_OF_CLASS" + POSTFIX;
    static {
        loadOfNodes(LOAD_F_OF_CLASS, "LoadF");
    }

    public static final String LOAD_I = PREFIX + "LOAD_I" + POSTFIX;
    static {
        beforeMatchingNameRegex(LOAD_I, "LoadI");
    }

    public static final String LOAD_I_OF_CLASS = COMPOSITE_PREFIX + "LOAD_I_OF_CLASS" + POSTFIX;
    static {
        loadOfNodes(LOAD_I_OF_CLASS, "LoadI");
    }

    public static final String LOAD_KLASS = PREFIX + "LOAD_KLASS" + POSTFIX;
    static {
        beforeMatchingNameRegex(LOAD_KLASS, "LoadKlass");
    }

    public static final String LOAD_L = PREFIX + "LOAD_L" + POSTFIX;
    static {
        beforeMatchingNameRegex(LOAD_L, "LoadL");
    }

    public static final String LOAD_L_OF_CLASS = COMPOSITE_PREFIX + "LOAD_L_OF_CLASS" + POSTFIX;
    static {
        loadOfNodes(LOAD_L_OF_CLASS, "LoadL");
    }

    public static final String LOAD_N = PREFIX + "LOAD_N" + POSTFIX;
    static {
        beforeMatchingNameRegex(LOAD_N, "LoadN");
    }

    public static final String LOAD_N_OF_CLASS = COMPOSITE_PREFIX + "LOAD_N_OF_CLASS" + POSTFIX;
    static {
        loadOfNodes(LOAD_N_OF_CLASS, "LoadN");
    }

    public static final String LOAD_OF_FIELD = COMPOSITE_PREFIX + "LOAD_OF_FIELD" + POSTFIX;
    static {
        String regex = START + "Load(B|C|S|I|L|F|D|P|N)" + MID + "@.*name=" + IS_REPLACED + ",.*" + END;
        beforeMatching(LOAD_OF_FIELD, regex);
    }

    public static final String LOAD_P = PREFIX + "LOAD_P" + POSTFIX;
    static {
        beforeMatchingNameRegex(LOAD_P, "LoadP");
    }

    public static final String LOAD_P_OF_CLASS = COMPOSITE_PREFIX + "LOAD_P_OF_CLASS" + POSTFIX;
    static {
        loadOfNodes(LOAD_P_OF_CLASS, "LoadP");
    }

    public static final String LOAD_S = PREFIX + "LOAD_S" + POSTFIX;
    static {
        beforeMatchingNameRegex(LOAD_S, "LoadS");
    }

    public static final String LOAD_S_OF_CLASS = COMPOSITE_PREFIX + "LOAD_S_OF_CLASS" + POSTFIX;
    static {
        loadOfNodes(LOAD_S_OF_CLASS, "LoadS");
    }

    public static final String LOAD_UB = PREFIX + "LOAD_UB" + POSTFIX;
    static {
        beforeMatchingNameRegex(LOAD_UB, "LoadUB");
    }

    public static final String LOAD_UB_OF_CLASS = COMPOSITE_PREFIX + "LOAD_UB_OF_CLASS" + POSTFIX;
    static {
        loadOfNodes(LOAD_UB_OF_CLASS, "LoadUB");
    }

    public static final String LOAD_US = PREFIX + "LOAD_US" + POSTFIX;
    static {
        beforeMatchingNameRegex(LOAD_US, "LoadUS");
    }

    public static final String LOAD_US_OF_CLASS = COMPOSITE_PREFIX + "LOAD_US_OF_CLASS" + POSTFIX;
    static {
        loadOfNodes(LOAD_US_OF_CLASS, "LoadUS");
    }

    public static final String LOAD_VECTOR = PREFIX + "LOAD_VECTOR" + POSTFIX;
    static {
        beforeMatchingNameRegex(LOAD_VECTOR, "LoadVector");
    }

    public static final String LOAD_VECTOR_GATHER = PREFIX + "LOAD_VECTOR_GATHER" + POSTFIX;
    static {
        beforeMatchingNameRegex(LOAD_VECTOR_GATHER, "LoadVectorGather");
    }

    public static final String LOAD_VECTOR_GATHER_MASKED = PREFIX + "LOAD_VECTOR_GATHER_MASKED" + POSTFIX;
    static {
        beforeMatchingNameRegex(LOAD_VECTOR_GATHER_MASKED, "LoadVectorGatherMasked");
    }

    public static final String LONG_COUNTED_LOOP = PREFIX + "LONG_COUNTED_LOOP" + POSTFIX;
    static {
        String regex = START + "LongCountedLoop\\b" + MID + END;
        fromAfterCountedLoops(LONG_COUNTED_LOOP, regex);
    }

    public static final String LOOP = PREFIX + "LOOP" + POSTFIX;
    static {
        String regex = START + "Loop" + MID + END;
        fromBeforeCountedLoops(LOOP, regex);
    }

    public static final String LSHIFT = PREFIX + "LSHIFT" + POSTFIX;
    static {
        beforeMatchingNameRegex(LSHIFT, "LShift(I|L)");
    }

    public static final String LSHIFT_I = PREFIX + "LSHIFT_I" + POSTFIX;
    static {
        beforeMatchingNameRegex(LSHIFT_I, "LShiftI");
    }

    public static final String LSHIFT_L = PREFIX + "LSHIFT_L" + POSTFIX;
    static {
        beforeMatchingNameRegex(LSHIFT_L, "LShiftL");
    }

    public static final String LSHIFT_V = PREFIX + "LSHIFT_V" + POSTFIX;
    static {
        beforeMatchingNameRegex(LSHIFT_V, "LShiftV(B|S|I|L)");
    }

    public static final String MACRO_LOGIC_V = PREFIX + "MACRO_LOGIC_V" + POSTFIX;
    static {
        afterBarrierExpansionToBeforeMatching(MACRO_LOGIC_V, "MacroLogicV");
    }

    public static final String MAX = PREFIX + "MAX" + POSTFIX;
    static {
        beforeMatchingNameRegex(MAX, "Max(I|L)");
    }

    public static final String MAX_D_REDUCTION_REG = PREFIX + "MAX_D_REDUCTION_REG" + POSTFIX;
    static {
        machOnlyNameRegex(MAX_D_REDUCTION_REG, "maxD_reduction_reg");
    }

    public static final String MAX_D_REG = PREFIX + "MAX_D_REG" + POSTFIX;
    static {
        machOnlyNameRegex(MAX_D_REG, "maxD_reg");
    }

    public static final String MAX_F_REDUCTION_REG = PREFIX + "MAX_F_REDUCTION_REG" + POSTFIX;
    static {
        machOnlyNameRegex(MAX_F_REDUCTION_REG, "maxF_reduction_reg");
    }

    public static final String MAX_F_REG = PREFIX + "MAX_F_REG" + POSTFIX;
    static {
        machOnlyNameRegex(MAX_F_REG, "maxF_reg");
    }

    public static final String MAX_I = PREFIX + "MAX_I" + POSTFIX;
    static {
        beforeMatchingNameRegex(MAX_I, "MaxI");
    }

    public static final String MAX_L = PREFIX + "MAX_L" + POSTFIX;
    static {
        beforeMatchingNameRegex(MAX_L, "MaxL");
    }

    public static final String MAX_V = PREFIX + "MAX_V" + POSTFIX;
    static {
        beforeMatchingNameRegex(MAX_V, "MaxV");
    }

    public static final String MEMBAR = PREFIX + "MEMBAR" + POSTFIX;
    static {
        beforeMatchingNameRegex(MEMBAR, "MemBar");
    }

    public static final String MEMBAR_STORESTORE = PREFIX + "MEMBAR_STORESTORE" + POSTFIX;
    static {
        beforeMatchingNameRegex(MEMBAR_STORESTORE, "MemBarStoreStore");
    }

    public static final String MIN = PREFIX + "MIN" + POSTFIX;
    static {
        beforeMatchingNameRegex(MIN, "Min(I|L)");
    }

    public static final String MIN_D_REDUCTION_REG = PREFIX + "MIN_D_REDUCTION_REG" + POSTFIX;
    static {
        machOnlyNameRegex(MIN_D_REDUCTION_REG, "minD_reduction_reg");
    }

    public static final String MIN_D_REG = PREFIX + "MIN_D_REG" + POSTFIX;
    static {
        machOnlyNameRegex(MIN_D_REG, "minD_reg");
    }

    public static final String MIN_F_REDUCTION_REG = PREFIX + "MIN_F_REDUCTION_REG" + POSTFIX;
    static {
        machOnlyNameRegex(MIN_F_REDUCTION_REG, "minF_reduction_reg");
    }

    public static final String MIN_F_REG = PREFIX + "MIN_F_REG" + POSTFIX;
    static {
        machOnlyNameRegex(MIN_F_REG, "minF_reg");
    }

    public static final String MIN_I = PREFIX + "MIN_I" + POSTFIX;
    static {
        beforeMatchingNameRegex(MIN_I, "MinI");
    }

    public static final String MIN_L = PREFIX + "MIN_L" + POSTFIX;
    static {
        beforeMatchingNameRegex(MIN_L, "MinL");
    }

    public static final String MIN_V = PREFIX + "MIN_V" + POSTFIX;
    static {
        beforeMatchingNameRegex(MIN_V, "MinV");
    }

    public static final String MUL = PREFIX + "MUL" + POSTFIX;
    static {
        beforeMatchingNameRegex(MUL, "Mul(I|L|F|D)");
    }

    public static final String MUL_D = PREFIX + "MUL_D" + POSTFIX;
    static {
        beforeMatchingNameRegex(MUL_D, "MulD");
    }

    public static final String MUL_F = PREFIX + "MUL_F" + POSTFIX;
    static {
        beforeMatchingNameRegex(MUL_F, "MulF");
    }

    public static final String MUL_I = PREFIX + "MUL_I" + POSTFIX;
    static {
        beforeMatchingNameRegex(MUL_I, "MulI");
    }

    public static final String MUL_L = PREFIX + "MUL_L" + POSTFIX;
    static {
        beforeMatchingNameRegex(MUL_L, "MulL");
    }

    public static final String MUL_V = PREFIX + "MUL_V" + POSTFIX;
    static {
        beforeMatchingNameRegex(MUL_V, "MulV(B|S|I|L|F|D)");
    }

    public static final String MUL_VL = PREFIX + "MUL_VL" + POSTFIX;
    static {
        beforeMatchingNameRegex(MUL_VL, "MulVL");
    }

    public static final String MUL_VI = PREFIX + "MUL_VI" + POSTFIX;
    static {
        beforeMatchingNameRegex(MUL_VI, "MulVI");
    }

    public static final String MUL_VF = PREFIX + "MUL_VF" + POSTFIX;
    static {
        beforeMatchingNameRegex(MUL_VF, "MulVF");
    }

    public static final String MUL_VD = PREFIX + "MUL_VD" + POSTFIX;
    static {
        beforeMatchingNameRegex(MUL_VD, "MulVD");
    }

    public static final String MUL_REDUCTION_VD = PREFIX + "MUL_REDUCTION_VD" + POSTFIX;
    static {
        superWordNodes(MUL_REDUCTION_VD, "MulReductionVD");
    }

    public static final String MUL_REDUCTION_VF = PREFIX + "MUL_REDUCTION_VF" + POSTFIX;
    static {
        superWordNodes(MUL_REDUCTION_VF, "MulReductionVF");
    }

    public static final String MUL_REDUCTION_VI = PREFIX + "MUL_REDUCTION_VI" + POSTFIX;
    static {
        superWordNodes(MUL_REDUCTION_VI, "MulReductionVI");
    }

    public static final String MUL_REDUCTION_VL = PREFIX + "MUL_REDUCTION_VL" + POSTFIX;
    static {
        superWordNodes(MUL_REDUCTION_VL, "MulReductionVL");
    }

    public static final String NEG_V = PREFIX + "NEG_V" + POSTFIX;
    static {
        beforeMatchingNameRegex(NEG_V, "NegV(F|D)");
    }

    public static final String NULL_ASSERT_TRAP = PREFIX + "NULL_ASSERT_TRAP" + POSTFIX;
    static {
        trapNodes(NULL_ASSERT_TRAP,"null_assert");
    }

    public static final String NULL_CHECK_TRAP = PREFIX + "NULL_CHECK_TRAP" + POSTFIX;
    static {
        trapNodes(NULL_CHECK_TRAP,"null_check");
    }

    public static final String OR_V = PREFIX + "OR_V" + POSTFIX;
    static {
        beforeMatchingNameRegex(OR_V, "OrV");
    }

    public static final String OR_V_MASK = PREFIX + "OR_V_MASK" + POSTFIX;
    static {
        beforeMatchingNameRegex(OR_V_MASK, "OrVMask");
    }

    public static final String OR_REDUCTION_V = PREFIX + "OR_REDUCTION_V" + POSTFIX;
    static {
        superWordNodes(OR_REDUCTION_V, "OrReductionV");
    }

    public static final String OUTER_STRIP_MINED_LOOP = PREFIX + "OUTER_STRIP_MINED_LOOP" + POSTFIX;
    static {
        String regex = START + "OuterStripMinedLoop\\b" + MID + END;
        fromAfterCountedLoops(OUTER_STRIP_MINED_LOOP, regex);
    }

    public static final String PHI = PREFIX + "PHI" + POSTFIX;
    static {
        beforeMatchingNameRegex(PHI, "Phi");
    }

    public static final String POPCOUNT_L = PREFIX + "POPCOUNT_L" + POSTFIX;
    static {
        beforeMatchingNameRegex(POPCOUNT_L, "PopCountL");
    }

    public static final String POPCOUNT_VI = PREFIX + "POPCOUNT_VI" + POSTFIX;
    static {
        superWordNodes(POPCOUNT_VI, "PopCountVI");
    }

    public static final String POPCOUNT_VL = PREFIX + "POPCOUNT_VL" + POSTFIX;
    static {
        superWordNodes(POPCOUNT_VL, "PopCountVL");
    }

    public static final String COUNTTRAILINGZEROS_VL = PREFIX + "COUNTTRAILINGZEROS_VL" + POSTFIX;
    static {
        superWordNodes(COUNTTRAILINGZEROS_VL, "CountTrailingZerosV");
    }

    public static final String COUNTLEADINGZEROS_VL = PREFIX + "COUNTLEADINGZEROS_VL" + POSTFIX;
    static {
        superWordNodes(COUNTLEADINGZEROS_VL, "CountLeadingZerosV");
    }

    public static final String POPULATE_INDEX = PREFIX + "POPULATE_INDEX" + POSTFIX;
    static {
        String regex = START + "PopulateIndex" + MID + END;
        IR_NODE_MAPPINGS.put(POPULATE_INDEX, new SinglePhaseRangeEntry(CompilePhase.PRINT_IDEAL, regex,
                                                                       CompilePhase.AFTER_CLOOPS,
                                                                       CompilePhase.BEFORE_MATCHING));
    }

    public static final String PREDICATE_TRAP = PREFIX + "PREDICATE_TRAP" + POSTFIX;
    static {
        trapNodes(PREDICATE_TRAP,"predicate");
    }

    public static final String RANGE_CHECK_TRAP = PREFIX + "RANGE_CHECK_TRAP" + POSTFIX;
    static {
        trapNodes(RANGE_CHECK_TRAP,"range_check");
    }

    public static final String REPLICATE_B = PREFIX + "REPLICATE_B" + POSTFIX;
    static {
        String regex = START + "ReplicateB" + MID + END;
        IR_NODE_MAPPINGS.put(REPLICATE_B, new SinglePhaseRangeEntry(CompilePhase.PRINT_IDEAL, regex,
                                                                    CompilePhase.AFTER_CLOOPS,
                                                                    CompilePhase.BEFORE_MATCHING));
    }

    public static final String REPLICATE_S = PREFIX + "REPLICATE_S" + POSTFIX;
    static {
        String regex = START + "ReplicateS" + MID + END;
        IR_NODE_MAPPINGS.put(REPLICATE_S, new SinglePhaseRangeEntry(CompilePhase.PRINT_IDEAL, regex,
                                                                    CompilePhase.AFTER_CLOOPS,
                                                                    CompilePhase.BEFORE_MATCHING));
    }

    public static final String REPLICATE_I = PREFIX + "REPLICATE_I" + POSTFIX;
    static {
        String regex = START + "ReplicateI" + MID + END;
        IR_NODE_MAPPINGS.put(REPLICATE_I, new SinglePhaseRangeEntry(CompilePhase.PRINT_IDEAL, regex,
                                                                    CompilePhase.AFTER_CLOOPS,
                                                                    CompilePhase.BEFORE_MATCHING));
    }

    public static final String REPLICATE_L = PREFIX + "REPLICATE_L" + POSTFIX;
    static {
        String regex = START + "ReplicateL" + MID + END;
        IR_NODE_MAPPINGS.put(REPLICATE_L, new SinglePhaseRangeEntry(CompilePhase.PRINT_IDEAL, regex,
                                                                    CompilePhase.AFTER_CLOOPS,
                                                                    CompilePhase.BEFORE_MATCHING));
    }

    public static final String REPLICATE_F = PREFIX + "REPLICATE_F" + POSTFIX;
    static {
        String regex = START + "ReplicateF" + MID + END;
        IR_NODE_MAPPINGS.put(REPLICATE_F, new SinglePhaseRangeEntry(CompilePhase.PRINT_IDEAL, regex,
                                                                    CompilePhase.AFTER_CLOOPS,
                                                                    CompilePhase.BEFORE_MATCHING));
    }

    public static final String REPLICATE_D = PREFIX + "REPLICATE_D" + POSTFIX;
    static {
        String regex = START + "ReplicateD" + MID + END;
        IR_NODE_MAPPINGS.put(REPLICATE_D, new SinglePhaseRangeEntry(CompilePhase.PRINT_IDEAL, regex,
                                                                    CompilePhase.AFTER_CLOOPS,
                                                                    CompilePhase.BEFORE_MATCHING));
    }

    public static final String REVERSE_BYTES_V = PREFIX + "REVERSE_BYTES_V" + POSTFIX;
    static {
        beforeMatchingNameRegex(REVERSE_BYTES_V, "ReverseBytesV");
    }

    public static final String REVERSE_I = PREFIX + "REVERSE_I" + POSTFIX;
    static {
        beforeMatchingNameRegex(REVERSE_I, "ReverseI");
    }

    public static final String REVERSE_L = PREFIX + "REVERSE_L" + POSTFIX;
    static {
        beforeMatchingNameRegex(REVERSE_L, "ReverseL");
    }

    public static final String REVERSE_V = PREFIX + "REVERSE_V" + POSTFIX;
    static {
        beforeMatchingNameRegex(REVERSE_V, "ReverseV");
    }

    public static final String ROUND_VD = PREFIX + "ROUND_VD" + POSTFIX;
    static {
        beforeMatchingNameRegex(ROUND_VD, "RoundVD");
    }

    public static final String ROUND_VF = PREFIX + "ROUND_VF" + POSTFIX;
    static {
        beforeMatchingNameRegex(ROUND_VF, "RoundVF");
    }

    public static final String ROTATE_LEFT = PREFIX + "ROTATE_LEFT" + POSTFIX;
    static {
        beforeMatchingNameRegex(ROTATE_LEFT, "RotateLeft");
    }

    public static final String ROTATE_RIGHT = PREFIX + "ROTATE_RIGHT" + POSTFIX;
    static {
        beforeMatchingNameRegex(ROTATE_RIGHT, "RotateRight");
    }

    public static final String ROTATE_LEFT_V = PREFIX + "ROTATE_LEFT_V" + POSTFIX;
    static {
        beforeMatchingNameRegex(ROTATE_LEFT_V, "RotateLeftV");
    }

    public static final String ROTATE_RIGHT_V = PREFIX + "ROTATE_RIGHT_V" + POSTFIX;
    static {
        beforeMatchingNameRegex(ROTATE_RIGHT_V, "RotateRightV");
    }

    public static final String ROUND_DOUBLE_MODE_V = PREFIX + "ROUND_DOUBLE_MODE_V" + POSTFIX;
    static {
        beforeMatchingNameRegex(ROUND_DOUBLE_MODE_V, "RoundDoubleModeV");
    }

    public static final String RSHIFT = PREFIX + "RSHIFT" + POSTFIX;
    static {
        beforeMatchingNameRegex(RSHIFT, "RShift(I|L)");
    }

    public static final String RSHIFT_I = PREFIX + "RSHIFT_I" + POSTFIX;
    static {
        beforeMatchingNameRegex(RSHIFT_I, "RShiftI");
    }

    public static final String RSHIFT_L = PREFIX + "RSHIFT_L" + POSTFIX;
    static {
        beforeMatchingNameRegex(RSHIFT_L, "RShiftL");
    }

    public static final String RSHIFT_VB = PREFIX + "RSHIFT_VB" + POSTFIX;
    static {
        beforeMatchingNameRegex(RSHIFT_VB, "RShiftVB");
    }

    public static final String RSHIFT_VS = PREFIX + "RSHIFT_VS" + POSTFIX;
    static {
        beforeMatchingNameRegex(RSHIFT_VS, "RShiftVS");
    }

    public static final String RSHIFT_V = PREFIX + "RSHIFT_V" + POSTFIX;
    static {
        beforeMatchingNameRegex(RSHIFT_V, "RShiftV(B|S|I|L)");
    }

    public static final String SAFEPOINT = PREFIX + "SAFEPOINT" + POSTFIX;
    static {
        beforeMatchingNameRegex(SAFEPOINT, "SafePoint");
    }

    public static final String SCOPE_OBJECT = PREFIX + "SCOPE_OBJECT" + POSTFIX;
    static {
        String regex = "(.*# ScObj.*" + END;
        optoOnly(SCOPE_OBJECT, regex);
    }

    public static final String SIGNUM_VD = PREFIX + "SIGNUM_VD" + POSTFIX;
    static {
        beforeMatchingNameRegex(SIGNUM_VD, "SignumVD");
    }

    public static final String SIGNUM_VF = PREFIX + "SIGNUM_VF" + POSTFIX;
    static {
        beforeMatchingNameRegex(SIGNUM_VF, "SignumVF");
    }

    public static final String SQRT_V = PREFIX + "SQRT_V" + POSTFIX;
    static {
        beforeMatchingNameRegex(SQRT_V, "SqrtV(F|D)");
    }

    public static final String STORE = PREFIX + "STORE" + POSTFIX;
    static {
        beforeMatchingNameRegex(STORE, "Store(B|C|S|I|L|F|D|P|N)");
    }

    public static final String STORE_B = PREFIX + "STORE_B" + POSTFIX;
    static {
        beforeMatchingNameRegex(STORE_B, "StoreB");
    }

    public static final String STORE_B_OF_CLASS = COMPOSITE_PREFIX + "STORE_B_OF_CLASS" + POSTFIX;
    static {
        storeOfNodes(STORE_B_OF_CLASS, "StoreB");
    }

    public static final String STORE_C = PREFIX + "STORE_C" + POSTFIX;
    static {
        beforeMatchingNameRegex(STORE_C, "StoreC");
    }

    public static final String STORE_C_OF_CLASS = COMPOSITE_PREFIX + "STORE_C_OF_CLASS" + POSTFIX;
    static {
        storeOfNodes(STORE_C_OF_CLASS, "StoreC");
    }

    public static final String STORE_D = PREFIX + "STORE_D" + POSTFIX;
    static {
        beforeMatchingNameRegex(STORE_D, "StoreD");
    }

    public static final String STORE_D_OF_CLASS = COMPOSITE_PREFIX + "STORE_D_OF_CLASS" + POSTFIX;
    static {
        storeOfNodes(STORE_D_OF_CLASS, "StoreD");
    }

    public static final String STORE_F = PREFIX + "STORE_F" + POSTFIX;
    static {
        beforeMatchingNameRegex(STORE_F, "StoreF");
    }

    public static final String STORE_F_OF_CLASS = COMPOSITE_PREFIX + "STORE_F_OF_CLASS" + POSTFIX;
    static {
        storeOfNodes(STORE_F_OF_CLASS, "StoreF");
    }

    public static final String STORE_I = PREFIX + "STORE_I" + POSTFIX;
    static {
        beforeMatchingNameRegex(STORE_I, "StoreI");
    }

    public static final String STORE_I_OF_CLASS = COMPOSITE_PREFIX + "STORE_I_OF_CLASS" + POSTFIX;
    static {
        storeOfNodes(STORE_I_OF_CLASS, "StoreI");
    }

    public static final String STORE_L = PREFIX + "STORE_L" + POSTFIX;
    static {
        beforeMatchingNameRegex(STORE_L, "StoreL");
    }

    public static final String STORE_L_OF_CLASS = COMPOSITE_PREFIX + "STORE_L_OF_CLASS" + POSTFIX;
    static {
        storeOfNodes(STORE_L_OF_CLASS, "StoreL");
    }

    public static final String STORE_N = PREFIX + "STORE_N" + POSTFIX;
    static {
        beforeMatchingNameRegex(STORE_N, "StoreN");
    }

    public static final String STORE_N_OF_CLASS = COMPOSITE_PREFIX + "STORE_N_OF_CLASS" + POSTFIX;
    static {
        storeOfNodes(STORE_N_OF_CLASS, "StoreN");
    }

    public static final String STORE_OF_CLASS = COMPOSITE_PREFIX + "STORE_OF_CLASS" + POSTFIX;
    static {
        storeOfNodes(STORE_OF_CLASS, "Store(B|C|S|I|L|F|D|P|N)");
    }

    public static final String STORE_OF_FIELD = COMPOSITE_PREFIX + "STORE_OF_FIELD" + POSTFIX;
    static {
        String regex = START + "Store(B|C|S|I|L|F|D|P|N)" + MID + "@.*name=" + IS_REPLACED + ",.*" + END;
        beforeMatching(STORE_OF_FIELD, regex);
    }

    public static final String STORE_P = PREFIX + "STORE_P" + POSTFIX;
    static {
        beforeMatchingNameRegex(STORE_P, "StoreP");
    }

    public static final String STORE_P_OF_CLASS = COMPOSITE_PREFIX + "STORE_P_OF_CLASS" + POSTFIX;
    static {
        storeOfNodes(STORE_P_OF_CLASS, "StoreP");
    }

    public static final String STORE_VECTOR = PREFIX + "STORE_VECTOR" + POSTFIX;
    static {
        beforeMatchingNameRegex(STORE_VECTOR, "StoreVector");
    }

    public static final String STORE_VECTOR_SCATTER = PREFIX + "STORE_VECTOR_SCATTER" + POSTFIX;
    static {
        beforeMatchingNameRegex(STORE_VECTOR_SCATTER, "StoreVectorScatter");
    }

    public static final String STORE_VECTOR_SCATTER_MASKED = PREFIX + "STORE_VECTOR_SCATTER_MASKED" + POSTFIX;
    static {
        beforeMatchingNameRegex(STORE_VECTOR_SCATTER_MASKED, "StoreVectorScatterMasked");
    }

    public static final String SUB = PREFIX + "SUB" + POSTFIX;
    static {
        beforeMatchingNameRegex(SUB, "Sub(I|L|F|D)");
    }

    public static final String SUB_D = PREFIX + "SUB_D" + POSTFIX;
    static {
        beforeMatchingNameRegex(SUB_D, "SubD");
    }

    public static final String SUB_F = PREFIX + "SUB_F" + POSTFIX;
    static {
        beforeMatchingNameRegex(SUB_F, "SubF");
    }

    public static final String SUB_I = PREFIX + "SUB_I" + POSTFIX;
    static {
        beforeMatchingNameRegex(SUB_I, "SubI");
    }

    public static final String SUB_L = PREFIX + "SUB_L" + POSTFIX;
    static {
        beforeMatchingNameRegex(SUB_L, "SubL");
    }

    public static final String SUB_V = PREFIX + "SUB_V" + POSTFIX;
    static {
        beforeMatchingNameRegex(SUB_V, "SubV(B|S|I|L|F|D)");
    }

    public static final String TRAP = PREFIX + "TRAP" + POSTFIX;
    static {
        trapNodes(TRAP,"reason");
    }

    public static final String UDIV_I = PREFIX + "UDIV_I" + POSTFIX;
    static {
        beforeMatchingNameRegex(UDIV_I, "UDivI");
    }

    public static final String UDIV_L = PREFIX + "UDIV_L" + POSTFIX;
    static {
        beforeMatchingNameRegex(UDIV_L, "UDivL");
    }

    public static final String UDIV_MOD_I = PREFIX + "UDIV_MOD_I" + POSTFIX;
    static {
        beforeMatchingNameRegex(UDIV_MOD_I, "UDivModI");
    }

    public static final String UDIV_MOD_L = PREFIX + "UDIV_MOD_L" + POSTFIX;
    static {
        beforeMatchingNameRegex(UDIV_MOD_L, "UDivModL");
    }

    public static final String UMOD_I = PREFIX + "UMOD_I" + POSTFIX;
    static {
        beforeMatchingNameRegex(UMOD_I, "UModI");
    }

    public static final String UMOD_L = PREFIX + "UMOD_L" + POSTFIX;
    static {
        beforeMatchingNameRegex(UMOD_L, "UModL");
    }

    public static final String UNHANDLED_TRAP = PREFIX + "UNHANDLED_TRAP" + POSTFIX;
    static {
        trapNodes(UNHANDLED_TRAP,"unhandled");
    }

    public static final String UNSTABLE_IF_TRAP = PREFIX + "UNSTABLE_IF_TRAP" + POSTFIX;
    static {
        trapNodes(UNSTABLE_IF_TRAP,"unstable_if");
    }

    public static final String URSHIFT = PREFIX + "URSHIFT" + POSTFIX;
    static {
        beforeMatchingNameRegex(URSHIFT, "URShift(B|S|I|L)");
    }

    public static final String URSHIFT_B = PREFIX + "URSHIFT_B" + POSTFIX;
    static {
        beforeMatchingNameRegex(URSHIFT_B, "URShiftB");
    }

    public static final String URSHIFT_I = PREFIX + "URSHIFT_I" + POSTFIX;
    static {
        beforeMatchingNameRegex(URSHIFT_I, "URShiftI");
    }

    public static final String URSHIFT_L = PREFIX + "URSHIFT_L" + POSTFIX;
    static {
        beforeMatchingNameRegex(URSHIFT_L, "URShiftL");
    }

    public static final String URSHIFT_S = PREFIX + "URSHIFT_S" + POSTFIX;
    static {
        beforeMatchingNameRegex(URSHIFT_S, "URShiftS");
    }

    public static final String URSHIFT_V = PREFIX + "URSHIFT_V" + POSTFIX;
    static {
        beforeMatchingNameRegex(URSHIFT_V, "URShiftV(B|S|I|L)");
    }

    public static final String VAND_NOT_I = PREFIX + "VAND_NOT_I" + POSTFIX;
    static {
        machOnlyNameRegex(VAND_NOT_I, "vand_notI");
    }

    public static final String VAND_NOT_L = PREFIX + "VAND_NOT_L" + POSTFIX;
    static {
        machOnlyNameRegex(VAND_NOT_L, "vand_notL");
    }

    public static final String VECTOR_BLEND = PREFIX + "VECTOR_BLEND" + POSTFIX;
    static {
        beforeMatchingNameRegex(VECTOR_BLEND, "VectorBlend");
    }

    public static final String VECTOR_CAST_B2X = PREFIX + "VECTOR_CAST_B2X" + POSTFIX;
    static {
        beforeMatchingNameRegex(VECTOR_CAST_B2X, "VectorCastB2X");
    }

    public static final String VECTOR_CAST_D2X = PREFIX + "VECTOR_CAST_D2X" + POSTFIX;
    static {
        beforeMatchingNameRegex(VECTOR_CAST_D2X, "VectorCastD2X");
    }

    public static final String VECTOR_CAST_F2X = PREFIX + "VECTOR_CAST_F2X" + POSTFIX;
    static {
        beforeMatchingNameRegex(VECTOR_CAST_F2X, "VectorCastF2X");
    }

    public static final String VECTOR_CAST_I2X = PREFIX + "VECTOR_CAST_I2X" + POSTFIX;
    static {
        beforeMatchingNameRegex(VECTOR_CAST_I2X, "VectorCastI2X");
    }

    public static final String VECTOR_CAST_L2X = PREFIX + "VECTOR_CAST_L2X" + POSTFIX;
    static {
        beforeMatchingNameRegex(VECTOR_CAST_L2X, "VectorCastL2X");
    }

    public static final String VECTOR_CAST_S2X = PREFIX + "VECTOR_CAST_S2X" + POSTFIX;
    static {
        beforeMatchingNameRegex(VECTOR_CAST_S2X, "VectorCastS2X");
    }

    public static final String VECTOR_CAST_F2HF = PREFIX + "VECTOR_CAST_F2HF" + POSTFIX;
    static {
        beforeMatchingNameRegex(VECTOR_CAST_F2HF, "VectorCastF2HF");
    }

    public static final String VECTOR_CAST_HF2F = PREFIX + "VECTOR_CAST_HF2F" + POSTFIX;
    static {
        beforeMatchingNameRegex(VECTOR_CAST_HF2F, "VectorCastHF2F");
    }

    public static final String VECTOR_MASK_CAST = PREFIX + "VECTOR_MASK_CAST" + POSTFIX;
    static {
        beforeMatchingNameRegex(VECTOR_MASK_CAST, "VectorMaskCast");
    }

    public static final String VECTOR_REINTERPRET = PREFIX + "VECTOR_REINTERPRET" + POSTFIX;
    static {
        beforeMatchingNameRegex(VECTOR_REINTERPRET, "VectorReinterpret");
    }

    public static final String VECTOR_UCAST_B2X = PREFIX + "VECTOR_UCAST_B2X" + POSTFIX;
    static {
        beforeMatchingNameRegex(VECTOR_UCAST_B2X, "VectorUCastB2X");
    }

    public static final String VECTOR_UCAST_I2X = PREFIX + "VECTOR_UCAST_I2X" + POSTFIX;
    static {
        beforeMatchingNameRegex(VECTOR_UCAST_I2X, "VectorUCastI2X");
    }

    public static final String VECTOR_UCAST_S2X = PREFIX + "VECTOR_UCAST_S2X" + POSTFIX;
    static {
        beforeMatchingNameRegex(VECTOR_UCAST_S2X, "VectorUCastS2X");
    }

    public static final String VECTOR_TEST = PREFIX + "VECTOR_TEST" + POSTFIX;
    static {
        beforeMatchingNameRegex(VECTOR_TEST, "VectorTest");
    }

    public static final String VFABD = PREFIX + "VFABD" + POSTFIX;
    static {
        machOnlyNameRegex(VFABD, "vfabd");
    }

    public static final String VFABD_MASKED = PREFIX + "VFABD_MASKED" + POSTFIX;
    static {
        machOnlyNameRegex(VFABD_MASKED, "vfabd_masked");
    }

    public static final String VFMSB_MASKED = PREFIX + "VFMSB_MASKED" + POSTFIX;
    static {
        machOnlyNameRegex(VFMSB_MASKED, "vfmsb_masked");
    }

    public static final String VFNMAD_MASKED = PREFIX + "VFNMAD_MASKED" + POSTFIX;
    static {
        machOnlyNameRegex(VFNMAD_MASKED, "vfnmad_masked");
    }

    public static final String VFNMSB_MASKED = PREFIX + "VFNMSB_MASKED" + POSTFIX;
    static {
        machOnlyNameRegex(VFNMSB_MASKED, "vfnmsb_masked");
    }

    public static final String VMASK_AND_NOT_L = PREFIX + "VMASK_AND_NOT_L" + POSTFIX;
    static {
        machOnlyNameRegex(VMASK_AND_NOT_L, "vmask_and_notL");
    }

    public static final String VMLA = PREFIX + "VMLA" + POSTFIX;
    static {
        machOnlyNameRegex(VMLA, "vmla");
    }

    public static final String VMLA_MASKED = PREFIX + "VMLA_MASKED" + POSTFIX;
    static {
        machOnlyNameRegex(VMLA_MASKED, "vmla_masked");
    }

    public static final String VMLS = PREFIX + "VMLS" + POSTFIX;
    static {
        machOnlyNameRegex(VMLS, "vmls");
    }

    public static final String VMLS_MASKED = PREFIX + "VMLS_MASKED" + POSTFIX;
    static {
        machOnlyNameRegex(VMLS_MASKED, "vmls_masked");
    }

    public static final String VMASK_CMP_ZERO_I_NEON = PREFIX + "VMASK_CMP_ZERO_I_NEON" + POSTFIX;
    static {
        machOnlyNameRegex(VMASK_CMP_ZERO_I_NEON, "vmaskcmp_zeroI_neon");
    }

    public static final String VMASK_CMP_ZERO_L_NEON = PREFIX + "VMASK_CMP_ZERO_L_NEON" + POSTFIX;
    static {
        machOnlyNameRegex(VMASK_CMP_ZERO_L_NEON, "vmaskcmp_zeroL_neon");
    }

    public static final String VMASK_CMP_ZERO_F_NEON = PREFIX + "VMASK_CMP_ZERO_F_NEON" + POSTFIX;
    static {
        machOnlyNameRegex(VMASK_CMP_ZERO_F_NEON, "vmaskcmp_zeroF_neon");
    }

    public static final String VMASK_CMP_ZERO_D_NEON = PREFIX + "VMASK_CMP_ZERO_D_NEON" + POSTFIX;
    static {
        machOnlyNameRegex(VMASK_CMP_ZERO_D_NEON, "vmaskcmp_zeroD_neon");
    }

    public static final String VMASK_CMP_IMM_B_SVE = PREFIX + "VMASK_CMP_IMM_B_SVE" + POSTFIX;
    static {
        machOnlyNameRegex(VMASK_CMP_IMM_B_SVE, "vmaskcmp_immB_sve");
    }

    public static final String VMASK_CMPU_IMM_B_SVE = PREFIX + "VMASK_CMPU_IMM_B_SVE" + POSTFIX;
    static {
        machOnlyNameRegex(VMASK_CMPU_IMM_B_SVE, "vmaskcmpU_immB_sve");
    }

    public static final String VMASK_CMP_IMM_S_SVE = PREFIX + "VMASK_CMP_IMM_S_SVE" + POSTFIX;
    static {
        machOnlyNameRegex(VMASK_CMP_IMM_S_SVE, "vmaskcmp_immS_sve");
    }

    public static final String VMASK_CMPU_IMM_S_SVE = PREFIX + "VMASK_CMPU_IMM_S_SVE" + POSTFIX;
    static {
        machOnlyNameRegex(VMASK_CMPU_IMM_S_SVE, "vmaskcmpU_immS_sve");
    }

    public static final String VMASK_CMP_IMM_I_SVE = PREFIX + "VMASK_CMP_IMM_I_SVE" + POSTFIX;
    static {
        machOnlyNameRegex(VMASK_CMP_IMM_I_SVE, "vmaskcmp_immI_sve");
    }

    public static final String VMASK_CMPU_IMM_I_SVE = PREFIX + "VMASK_CMPU_IMM_I_SVE" + POSTFIX;
    static {
        machOnlyNameRegex(VMASK_CMPU_IMM_I_SVE, "vmaskcmpU_immI_sve");
    }

    public static final String VMASK_CMP_IMM_L_SVE = PREFIX + "VMASK_CMP_IMM_L_SVE" + POSTFIX;
    static {
        machOnlyNameRegex(VMASK_CMP_IMM_L_SVE, "vmaskcmp_immL_sve");
    }

    public static final String VMASK_CMPU_IMM_L_SVE = PREFIX + "VMASK_CMPU_IMM_L_SVE" + POSTFIX;
    static {
        machOnlyNameRegex(VMASK_CMPU_IMM_L_SVE, "vmaskcmpU_immL_sve");
    }

    public static final String VNOT_I_MASKED = PREFIX + "VNOT_I_MASKED" + POSTFIX;
    static {
        machOnlyNameRegex(VNOT_I_MASKED, "vnotI_masked");
    }

    public static final String VNOT_L_MASKED = PREFIX + "VNOT_L_MASKED" + POSTFIX;
    static {
        machOnlyNameRegex(VNOT_L_MASKED, "vnotL_masked");
    }

    public static final String XOR = PREFIX + "XOR" + POSTFIX;
    static {
        beforeMatchingNameRegex(XOR, "Xor(I|L)");
    }

    public static final String XOR_I = PREFIX + "XOR_I" + POSTFIX;
    static {
        beforeMatchingNameRegex(XOR_I, "XorI");
    }

    public static final String XOR_L = PREFIX + "XOR_L" + POSTFIX;
    static {
        beforeMatchingNameRegex(XOR_L, "XorL");
    }

    public static final String XOR_V = PREFIX + "XOR_V" + POSTFIX;
    static {
        beforeMatchingNameRegex(XOR_V, "XorV");
    }

    public static final String XOR_V_MASK = PREFIX + "XOR_V_MASK" + POSTFIX;
    static {
        beforeMatchingNameRegex(XOR_V_MASK, "XorVMask");
    }

    public static final String XOR_REDUCTION_V = PREFIX + "XOR_REDUCTION_V" + POSTFIX;
    static {
        superWordNodes(XOR_REDUCTION_V, "XorReductionV");
    }

    public static final String XOR3_NEON = PREFIX + "XOR3_NEON" + POSTFIX;
    static {
        machOnlyNameRegex(XOR3_NEON, "veor3_neon");
    }

    public static final String XOR3_SVE = PREFIX + "XOR3_SVE" + POSTFIX;
    static {
        machOnlyNameRegex(XOR3_SVE, "veor3_sve");
    }

    public static final String COMPRESS_BITSV = PREFIX + "COMPRESS_BITSV" + POSTFIX;
    static {
        beforeMatchingNameRegex(COMPRESS_BITSV, "CompressBitsV");
    }

    public static final String EXPAND_BITSV = PREFIX + "EXPAND_BITSV" + POSTFIX;
    static {
        beforeMatchingNameRegex(EXPAND_BITSV, "ExpandBitsV");
    }

<<<<<<< HEAD
    public static final String X86_LOCK_ADDB_REG = PREFIX + "X86_LOCK_ADDB_REG" + POSTFIX;
    static {
        machOnlyNameRegex(X86_LOCK_ADDB_REG, "xaddB_reg_no_res");
    }

    public static final String X86_LOCK_ADDB_IMM = PREFIX + "X86_LOCK_ADDB_IMM" + POSTFIX;
    static {
        machOnlyNameRegex(X86_LOCK_ADDB_IMM, "xaddB_imm_no_res");
    }

    public static final String X86_LOCK_XADDB = PREFIX + "X86_LOCK_XADDB" + POSTFIX;
    static {
        machOnlyNameRegex(X86_LOCK_XADDB, "xaddB");
    }

    public static final String X86_LOCK_ADDS_REG = PREFIX + "X86_LOCK_ADDS_REG" + POSTFIX;
    static {
        machOnlyNameRegex(X86_LOCK_ADDS_REG, "xaddS_reg_no_res");
    }

    public static final String X86_LOCK_ADDS_IMM = PREFIX + "X86_LOCK_ADDS_IMM" + POSTFIX;
    static {
        machOnlyNameRegex(X86_LOCK_ADDS_IMM, "xaddS_imm_no_res");
    }

    public static final String X86_LOCK_XADDS = PREFIX + "X86_LOCK_XADDS" + POSTFIX;
    static {
        machOnlyNameRegex(X86_LOCK_XADDS, "xaddS");
    }

    public static final String X86_LOCK_ADDI_REG = PREFIX + "X86_LOCK_ADDI_REG" + POSTFIX;
    static {
        machOnlyNameRegex(X86_LOCK_ADDI_REG, "xaddI_reg_no_res");
    }

    public static final String X86_LOCK_ADDI_IMM = PREFIX + "X86_LOCK_ADDI_IMM" + POSTFIX;
    static {
        machOnlyNameRegex(X86_LOCK_ADDI_IMM, "xaddI_imm_no_res");
    }

    public static final String X86_LOCK_XADDI = PREFIX + "X86_LOCK_XADDI" + POSTFIX;
    static {
        machOnlyNameRegex(X86_LOCK_XADDI, "xaddI");
    }

    public static final String X86_LOCK_ADDL_REG = PREFIX + "X86_LOCK_ADDL_REG" + POSTFIX;
    static {
        machOnlyNameRegex(X86_LOCK_ADDL_REG, "xaddL_reg_no_res");
    }

    public static final String X86_LOCK_ADDL_IMM = PREFIX + "X86_LOCK_ADDL_IMM" + POSTFIX;
    static {
        machOnlyNameRegex(X86_LOCK_ADDL_IMM, "xaddL_imm_no_res");
    }

    public static final String X86_LOCK_XADDL = PREFIX + "X86_LOCK_XADDL" + POSTFIX;
    static {
        machOnlyNameRegex(X86_LOCK_XADDL, "xaddL");
=======
    public static final String Z_LOAD_P_WITH_BARRIER_FLAG = COMPOSITE_PREFIX + "Z_LOAD_P_WITH_BARRIER_FLAG" + POSTFIX;
    static {
        String regex = START + "zLoadP\\S*" + MID + "barrier\\(\\s*" + IS_REPLACED + "\\s*\\)" + END;
        machOnly(Z_LOAD_P_WITH_BARRIER_FLAG, regex);
    }

    public static final String Z_STORE_P_WITH_BARRIER_FLAG = COMPOSITE_PREFIX + "Z_STORE_P_WITH_BARRIER_FLAG" + POSTFIX;
    static {
        String regex = START + "zStoreP\\S*" + MID + "barrier\\(\\s*" + IS_REPLACED + "\\s*\\)" + END;
        machOnly(Z_STORE_P_WITH_BARRIER_FLAG, regex);
    }

    public static final String Z_GET_AND_SET_P_WITH_BARRIER_FLAG = COMPOSITE_PREFIX + "Z_GET_AND_SET_P_WITH_BARRIER_FLAG" + POSTFIX;
    static {
        String regex = START + "(zXChgP)|(zGetAndSetP\\S*)" + MID + "barrier\\(\\s*" + IS_REPLACED + "\\s*\\)" + END;
        machOnly(Z_GET_AND_SET_P_WITH_BARRIER_FLAG, regex);
>>>>>>> 902585be
    }

    /*
     * Utility methods to set up IR_NODE_MAPPINGS.
     */

    /**
     * Apply {@code regex} on all machine independent ideal graph phases up to and including
     * {@link CompilePhase#BEFORE_MATCHING}.
     */
    private static void beforeMatching(String irNodePlaceholder, String regex) {
        IR_NODE_MAPPINGS.put(irNodePlaceholder, new RegexTypeEntry(RegexType.IDEAL_INDEPENDENT, regex));
    }

    /**
     * Apply {@code irNodeRegex} as regex for the IR node name on all machine independent ideal graph phases up to and
     * including {@link CompilePhase#BEFORE_MATCHING}.
     */
    private static void beforeMatchingNameRegex(String irNodePlaceholder, String irNodeRegex) {
        String regex = START + irNodeRegex + MID + END;
        IR_NODE_MAPPINGS.put(irNodePlaceholder, new RegexTypeEntry(RegexType.IDEAL_INDEPENDENT, regex));
    }

    private static void allocNodes(String irNode, String irNodeName, String optoRegex) {
        String idealIndependentRegex = START + irNodeName + "\\b" + MID + END;
        Map<PhaseInterval, String> intervalToRegexMap = new HashMap<>();
        intervalToRegexMap.put(new PhaseInterval(CompilePhase.BEFORE_REMOVEUSELESS, CompilePhase.PHASEIDEALLOOP_ITERATIONS),
                               idealIndependentRegex);
        intervalToRegexMap.put(new PhaseInterval(CompilePhase.PRINT_OPTO_ASSEMBLY), optoRegex);
        MultiPhaseRangeEntry entry = new MultiPhaseRangeEntry(CompilePhase.PRINT_OPTO_ASSEMBLY, intervalToRegexMap);
        IR_NODE_MAPPINGS.put(irNode, entry);
    }

    private static void callOfNodes(String irNodePlaceholder, String callRegex) {
        String regex = START + callRegex + MID + IS_REPLACED + " " +  END;
        IR_NODE_MAPPINGS.put(irNodePlaceholder, new RegexTypeEntry(RegexType.IDEAL_INDEPENDENT, regex));
    }

    /**
     * Apply {@code regex} on all machine dependant ideal graph phases (i.e. on the mach graph) starting from
     * {@link CompilePhase#MATCHING}.
     */
    private static void optoOnly(String irNodePlaceholder, String regex) {
        IR_NODE_MAPPINGS.put(irNodePlaceholder, new RegexTypeEntry(RegexType.OPTO_ASSEMBLY, regex));
    }

    private static void machOnly(String irNodePlaceholder, String regex) {
        IR_NODE_MAPPINGS.put(irNodePlaceholder, new RegexTypeEntry(RegexType.MACH, regex));
    }

    private static void machOnlyNameRegex(String irNodePlaceholder, String irNodeRegex) {
        String regex = START + irNodeRegex + MID + END;
        IR_NODE_MAPPINGS.put(irNodePlaceholder, new RegexTypeEntry(RegexType.MACH, regex));
    }

    /**
     * Apply {@code regex} on all ideal graph phases starting from {@link CompilePhase#AFTER_CLOOPS}.
     */
    private static void fromAfterCountedLoops(String irNodePlaceholder, String regex) {
        IR_NODE_MAPPINGS.put(irNodePlaceholder, new SinglePhaseRangeEntry(CompilePhase.PRINT_IDEAL, regex,
                                                                          CompilePhase.AFTER_CLOOPS,
                                                                          CompilePhase.FINAL_CODE));
    }

    /**
     * Apply {@code regex} on all ideal graph phases starting from {@link CompilePhase#BEFORE_CLOOPS}.
     */
    private static void fromBeforeCountedLoops(String irNodePlaceholder, String regex) {
        IR_NODE_MAPPINGS.put(irNodePlaceholder, new SinglePhaseRangeEntry(CompilePhase.PRINT_IDEAL, regex,
                                                                          CompilePhase.BEFORE_CLOOPS,
                                                                          CompilePhase.FINAL_CODE));
    }

    /**
     * Apply {@code regex} on all ideal graph phases starting from {@link CompilePhase#BEFORE_CLOOPS} up to and
     * including {@link CompilePhase#BEFORE_MATCHING}
     */
    private static void fromMacroToBeforeMatching(String irNodePlaceholder, String regex) {
        IR_NODE_MAPPINGS.put(irNodePlaceholder, new SinglePhaseRangeEntry(CompilePhase.PRINT_IDEAL, regex,
                                                                          CompilePhase.MACRO_EXPANSION,
                                                                          CompilePhase.BEFORE_MATCHING));
    }

    /**
     * Apply {@code regex} on all ideal graph phases starting from {@link CompilePhase#BEFORE_CLOOPS} up to and
     * including {@link CompilePhase#BEFORE_MATCHING}
     */
    private static void afterBarrierExpansionToBeforeMatching(String irNodePlaceholder, String regex) {
        IR_NODE_MAPPINGS.put(irNodePlaceholder, new SinglePhaseRangeEntry(CompilePhase.PRINT_IDEAL, regex,
                                                                          CompilePhase.OPTIMIZE_FINISHED,
                                                                          CompilePhase.BEFORE_MATCHING));
    }

    private static void trapNodes(String irNodePlaceholder, String trapReason) {
        String regex = START + "CallStaticJava" + MID + "uncommon_trap.*" + trapReason + END;
        beforeMatching(irNodePlaceholder, regex);
    }

    private static void loadOfNodes(String irNodePlaceholder, String irNodeRegex) {
        String regex = START + irNodeRegex + MID + "@\\S*" + IS_REPLACED + LOAD_OF_CLASS_POSTFIX;
        beforeMatching(irNodePlaceholder, regex);
    }

    private static void storeOfNodes(String irNodePlaceholder, String irNodeRegex) {
        String regex = START + irNodeRegex + MID + "@\\S*" + IS_REPLACED + STORE_OF_CLASS_POSTFIX;
        beforeMatching(irNodePlaceholder, regex);
    }

    /**
     * Apply {@code regex} on all ideal graph phases starting from {@link CompilePhase#PHASEIDEALLOOP1} which is the
     * first phase that could contain vector nodes from super word.
     */
    private static void superWordNodes(String irNodePlaceholder, String irNodeRegex) {
        String regex = START + irNodeRegex + MID + END;
        IR_NODE_MAPPINGS.put(irNodePlaceholder, new SinglePhaseRangeEntry(CompilePhase.PRINT_IDEAL, regex,
                                                                          CompilePhase.PHASEIDEALLOOP1,
                                                                          CompilePhase.BEFORE_MATCHING));
    }


    /*
     * Methods used internally by the IR framework.
     */

    /**
     * Is {@code irNodeString} an IR node placeholder string?
     */
    public static boolean isIRNode(String irNodeString) {
        return irNodeString.startsWith(PREFIX);
    }

    /**
     * Is {@code irCompositeNodeString} an IR composite node placeholder string?
     */
    public static boolean isCompositeIRNode(String irCompositeNodeString) {
        return irCompositeNodeString.startsWith(COMPOSITE_PREFIX);
    }

    /**
     * Returns "IRNode.XYZ", where XYZ is one of the IR node placeholder variable names defined above.
     */
    public static String getIRNodeAccessString(String irNodeString) {
        int prefixLength;
        if (isCompositeIRNode(irNodeString)) {
            TestFramework.check(irNodeString.length() > COMPOSITE_PREFIX.length() + POSTFIX.length(),
                                "Invalid composite node placeholder: " + irNodeString);
            prefixLength = COMPOSITE_PREFIX.length();
        } else {
            prefixLength = PREFIX.length();
        }
        return "IRNode." + irNodeString.substring(prefixLength, irNodeString.length() - POSTFIX.length());
    }

    /**
     * Is this IR node supported on current platform, used VM build, etc.?
     * Throws a {@link CheckedTestFrameworkException} if the IR node is unsupported.
     */
    public static void checkIRNodeSupported(String node) throws CheckedTestFrameworkException {
        switch (node) {
            case INTRINSIC_OR_TYPE_CHECKED_INLINING_TRAP -> {
                if (!WhiteBox.getWhiteBox().isJVMCISupportedByGC()) {
                    throw new CheckedTestFrameworkException("INTRINSIC_OR_TYPE_CHECKED_INLINING_TRAP is unsupported " +
                                                            "in builds without JVMCI.");
                }
            }
            case CHECKCAST_ARRAYCOPY -> {
                if (Platform.isS390x()) {
                    throw new CheckedTestFrameworkException("CHECKCAST_ARRAYCOPY is unsupported on s390.");
                }
            }
            case IS_FINITE_D, IS_FINITE_F -> {
                if (!Platform.isRISCV64()) {
                    throw new CheckedTestFrameworkException("IS_FINITE_* is only supported on riscv64.");
                }
            }
            // default: do nothing -> IR node is supported and can be used by the user.
        }
    }

    /**
     * Get the regex of an IR node for a specific compile phase. If {@code irNode} is not an IR node placeholder string
     * or if there is no regex specified for {@code compilePhase}, a {@link TestFormatException} is reported.
     */
    public static String getRegexForCompilePhase(String irNode, CompilePhase compilePhase) {
        IRNodeMapEntry entry = IR_NODE_MAPPINGS.get(irNode);
        String failMsg = "IR Node \"" + irNode + "\" defined in class IRNode has no regex/compiler phase mapping " +
                         "(i.e. no static initializer block that adds a mapping entry to IRNode.IR_NODE_MAPPINGS)." +
                         System.lineSeparator() +
                         "   Have you just created the entry \"" + irNode + "\" in class IRNode and forgot to add a " +
                         "mapping?" + System.lineSeparator() +
                         "   Violation";
        TestFormat.checkNoReport(entry != null, failMsg);
        String regex = entry.regexForCompilePhase(compilePhase);
        failMsg = "IR Node \"" + irNode + "\" defined in class IRNode has no regex defined for compile phase "
                  + compilePhase + "." + System.lineSeparator() +
                  "   If you think this compile phase should be supported, update the mapping for \"" + irNode +
                  "\" in class IRNode (i.e the static initializer block immediately following the definition of \"" +
                  irNode + "\")." + System.lineSeparator() +
                  "   Violation";
        TestFormat.checkNoReport(regex != null, failMsg);
        return regex;
    }

    /**
     * Get the default phase of an IR node. If {@code irNode} is not an IR node placeholder string, a
     * {@link TestFormatException} is reported.
     */
    public static CompilePhase getDefaultPhase(String irNode) {
        IRNodeMapEntry entry = IR_NODE_MAPPINGS.get(irNode);
        String failMsg = "\"" + irNode + "\" is not an IR node defined in class IRNode and " +
                         "has therefore no default compile phase specified." + System.lineSeparator() +
                         "   If your regex represents a C2 IR node, consider adding an entry to class IRNode together " +
                         "with a static initializer block that adds a mapping to IRNode.IR_NODE_MAPPINGS." +
                         System.lineSeparator() +
                         "   Otherwise, set the @IR \"phase\" attribute to a compile phase different from " +
                         "CompilePhase.DEFAULT to explicitly tell the IR framework on which compile phase your rule" +
                         " should be applied on." + System.lineSeparator() +
                         "   Violation";
        TestFormat.checkNoReport(entry != null, failMsg);
        return entry.defaultCompilePhase();
    }
}<|MERGE_RESOLUTION|>--- conflicted
+++ resolved
@@ -1518,66 +1518,6 @@
         beforeMatchingNameRegex(EXPAND_BITSV, "ExpandBitsV");
     }
 
-<<<<<<< HEAD
-    public static final String X86_LOCK_ADDB_REG = PREFIX + "X86_LOCK_ADDB_REG" + POSTFIX;
-    static {
-        machOnlyNameRegex(X86_LOCK_ADDB_REG, "xaddB_reg_no_res");
-    }
-
-    public static final String X86_LOCK_ADDB_IMM = PREFIX + "X86_LOCK_ADDB_IMM" + POSTFIX;
-    static {
-        machOnlyNameRegex(X86_LOCK_ADDB_IMM, "xaddB_imm_no_res");
-    }
-
-    public static final String X86_LOCK_XADDB = PREFIX + "X86_LOCK_XADDB" + POSTFIX;
-    static {
-        machOnlyNameRegex(X86_LOCK_XADDB, "xaddB");
-    }
-
-    public static final String X86_LOCK_ADDS_REG = PREFIX + "X86_LOCK_ADDS_REG" + POSTFIX;
-    static {
-        machOnlyNameRegex(X86_LOCK_ADDS_REG, "xaddS_reg_no_res");
-    }
-
-    public static final String X86_LOCK_ADDS_IMM = PREFIX + "X86_LOCK_ADDS_IMM" + POSTFIX;
-    static {
-        machOnlyNameRegex(X86_LOCK_ADDS_IMM, "xaddS_imm_no_res");
-    }
-
-    public static final String X86_LOCK_XADDS = PREFIX + "X86_LOCK_XADDS" + POSTFIX;
-    static {
-        machOnlyNameRegex(X86_LOCK_XADDS, "xaddS");
-    }
-
-    public static final String X86_LOCK_ADDI_REG = PREFIX + "X86_LOCK_ADDI_REG" + POSTFIX;
-    static {
-        machOnlyNameRegex(X86_LOCK_ADDI_REG, "xaddI_reg_no_res");
-    }
-
-    public static final String X86_LOCK_ADDI_IMM = PREFIX + "X86_LOCK_ADDI_IMM" + POSTFIX;
-    static {
-        machOnlyNameRegex(X86_LOCK_ADDI_IMM, "xaddI_imm_no_res");
-    }
-
-    public static final String X86_LOCK_XADDI = PREFIX + "X86_LOCK_XADDI" + POSTFIX;
-    static {
-        machOnlyNameRegex(X86_LOCK_XADDI, "xaddI");
-    }
-
-    public static final String X86_LOCK_ADDL_REG = PREFIX + "X86_LOCK_ADDL_REG" + POSTFIX;
-    static {
-        machOnlyNameRegex(X86_LOCK_ADDL_REG, "xaddL_reg_no_res");
-    }
-
-    public static final String X86_LOCK_ADDL_IMM = PREFIX + "X86_LOCK_ADDL_IMM" + POSTFIX;
-    static {
-        machOnlyNameRegex(X86_LOCK_ADDL_IMM, "xaddL_imm_no_res");
-    }
-
-    public static final String X86_LOCK_XADDL = PREFIX + "X86_LOCK_XADDL" + POSTFIX;
-    static {
-        machOnlyNameRegex(X86_LOCK_XADDL, "xaddL");
-=======
     public static final String Z_LOAD_P_WITH_BARRIER_FLAG = COMPOSITE_PREFIX + "Z_LOAD_P_WITH_BARRIER_FLAG" + POSTFIX;
     static {
         String regex = START + "zLoadP\\S*" + MID + "barrier\\(\\s*" + IS_REPLACED + "\\s*\\)" + END;
@@ -1594,7 +1534,66 @@
     static {
         String regex = START + "(zXChgP)|(zGetAndSetP\\S*)" + MID + "barrier\\(\\s*" + IS_REPLACED + "\\s*\\)" + END;
         machOnly(Z_GET_AND_SET_P_WITH_BARRIER_FLAG, regex);
->>>>>>> 902585be
+    }
+
+    public static final String X86_LOCK_ADDB_REG = PREFIX + "X86_LOCK_ADDB_REG" + POSTFIX;
+    static {
+        machOnlyNameRegex(X86_LOCK_ADDB_REG, "xaddB_reg_no_res");
+    }
+
+    public static final String X86_LOCK_ADDB_IMM = PREFIX + "X86_LOCK_ADDB_IMM" + POSTFIX;
+    static {
+        machOnlyNameRegex(X86_LOCK_ADDB_IMM, "xaddB_imm_no_res");
+    }
+
+    public static final String X86_LOCK_XADDB = PREFIX + "X86_LOCK_XADDB" + POSTFIX;
+    static {
+        machOnlyNameRegex(X86_LOCK_XADDB, "xaddB");
+    }
+
+    public static final String X86_LOCK_ADDS_REG = PREFIX + "X86_LOCK_ADDS_REG" + POSTFIX;
+    static {
+        machOnlyNameRegex(X86_LOCK_ADDS_REG, "xaddS_reg_no_res");
+    }
+
+    public static final String X86_LOCK_ADDS_IMM = PREFIX + "X86_LOCK_ADDS_IMM" + POSTFIX;
+    static {
+        machOnlyNameRegex(X86_LOCK_ADDS_IMM, "xaddS_imm_no_res");
+    }
+
+    public static final String X86_LOCK_XADDS = PREFIX + "X86_LOCK_XADDS" + POSTFIX;
+    static {
+        machOnlyNameRegex(X86_LOCK_XADDS, "xaddS");
+    }
+
+    public static final String X86_LOCK_ADDI_REG = PREFIX + "X86_LOCK_ADDI_REG" + POSTFIX;
+    static {
+        machOnlyNameRegex(X86_LOCK_ADDI_REG, "xaddI_reg_no_res");
+    }
+
+    public static final String X86_LOCK_ADDI_IMM = PREFIX + "X86_LOCK_ADDI_IMM" + POSTFIX;
+    static {
+        machOnlyNameRegex(X86_LOCK_ADDI_IMM, "xaddI_imm_no_res");
+    }
+
+    public static final String X86_LOCK_XADDI = PREFIX + "X86_LOCK_XADDI" + POSTFIX;
+    static {
+        machOnlyNameRegex(X86_LOCK_XADDI, "xaddI");
+    }
+
+    public static final String X86_LOCK_ADDL_REG = PREFIX + "X86_LOCK_ADDL_REG" + POSTFIX;
+    static {
+        machOnlyNameRegex(X86_LOCK_ADDL_REG, "xaddL_reg_no_res");
+    }
+
+    public static final String X86_LOCK_ADDL_IMM = PREFIX + "X86_LOCK_ADDL_IMM" + POSTFIX;
+    static {
+        machOnlyNameRegex(X86_LOCK_ADDL_IMM, "xaddL_imm_no_res");
+    }
+
+    public static final String X86_LOCK_XADDL = PREFIX + "X86_LOCK_XADDL" + POSTFIX;
+    static {
+        machOnlyNameRegex(X86_LOCK_XADDL, "xaddL");
     }
 
     /*
