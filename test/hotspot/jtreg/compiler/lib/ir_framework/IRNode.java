--- conflicted
+++ resolved
@@ -694,7 +694,6 @@
         beforeMatchingNameRegex(MUL_L, "MulL");
     }
 
-<<<<<<< HEAD
     public static final String MUL_HI_L = PREFIX + "MUL_HI_L" + POSTFIX;
     static {
         beforeMatchingNameRegex(MUL_HI_L, "MulHiL");
@@ -703,11 +702,11 @@
     public static final String UMUL_HI_L = PREFIX + "UMUL_HI_L" + POSTFIX;
     static {
         beforeMatchingNameRegex(UMUL_HI_L, "UMulHiL");
-=======
+    }
+
     public static final String MUL_V = PREFIX + "MUL_V" + POSTFIX;
     static {
         beforeMatchingNameRegex(MUL_V, "MulV(B|S|I|L|F|D)");
->>>>>>> a73d012c
     }
 
     public static final String MUL_VL = PREFIX + "MUL_VL" + POSTFIX;
